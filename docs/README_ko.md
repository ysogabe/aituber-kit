<h1 align="center">
  <img style="max-width: 100%;" src="./logo.png">
</h1>

<p align="center">
   <a href="https://github.com/tegnike/aituber-kit"><img alt="GitHub Last Commit" src="https://img.shields.io/github/last-commit/tegnike/aituber-kit"></a>
   <a href="https://github.com/tegnike/aituber-kit"><img alt="GitHub Top Language" src="https://img.shields.io/github/languages/top/tegnike/aituber-kit"></a>
   <img alt="GitHub Tag" src="https://img.shields.io/github/v/tag/tegnike/aituber-kit?sort=semver&color=orange">
   <a href="https://github.com/tegnike/aituber-kit/blob/main/LICENSE"><img alt="GitHub license" src="https://img.shields.io/github/license/tegnike/aituber-kit"></a>
</p>
<p align="center">
   <a href="https://github.com/tegnike/aituber-kit/stargazers"><img alt="GitHub stars" src="https://img.shields.io/github/stars/tegnike/aituber-kit"></a>
   <a href="https://github.com/tegnike/aituber-kit/network/members"><img alt="GitHub forks" src="https://img.shields.io/github/forks/tegnike/aituber-kit"></a>
   <a href="https://github.com/tegnike/aituber-kit/graphs/contributors"><img alt="GitHub contributors" src="https://img.shields.io/github/contributors/tegnike/aituber-kit"></a>
   <a href="https://github.com/tegnike/aituber-kit/issues"><img alt="GitHub issues" src="https://img.shields.io/github/issues/tegnike/aituber-kit"></a>
</p>
<p align="center">
   <a href="https://x.com/tegnike"><img alt="X (Twitter)" src="https://img.shields.io/badge/X-tegnike-1DA1F2?logo=x&style=flat&logoColor=white"/></a>
   <img alt="GitHub Tag" src="https://img.shields.io/github/v/tag/tegnike/aituber-kit?sort=semver&color=orange">
   <a href="https://discord.gg/5rHEue52nZ"><img alt="Discord" src="https://img.shields.io/badge/Discord-AITuberKit-7289DA?logo=discord&style=flat&logoColor=white"/></a>
   <a href="https://github.com/sponsors/tegnike"><img alt="GitHub Sponsor" src="https://img.shields.io/badge/Sponsor-GitHub-ea4aaa?style=flat&logo=github"/></a>
</p>

<h3 align="center">
   <a href="../README.md">【일본어】</a>｜
   <a href="./README_en.md">【영어】</a>｜
   <a href="./README_zh.md">【중국어】</a>
</h3>

## 개요

이 저장소에는 주로 다음과 같은 2가지 기능이 있습니다.

1. AI 캐릭터와 대화
2. AITuber 스트리밍

아래 기사에 자세한 사용 방법을 작성했습니다.

[![오늘부터 당신도 AITuber 개발자｜니케짱](https://github.com/tegnike/aituber-kit/assets/35606144/a958f505-72f9-4665-ab6c-b57b692bb166)](https://note.com/nike_cha_n/n/ne98acb25e00f)

## 개발 환경

이 프로젝트는 다음과 같은 환경에서 개발되었습니다:

- Node.js: ^20.0.0
- npm: 10.8.1

## 공통 사전 준비

1. 리포지토리를 로컬에 클론합니다.

```bash
git clone https://github.com/tegnike/aituber-kit.git
```

2. 폴더를 엽니다.

```bash
cd aituber-kit
```

3. 패키지를 설치합니다.

```bash
npm install
```

4. 개발 모드에서 애플리케이션을 시작합니다.

```bash
npm run dev
```

5. URL을 엽니다. [http://localhost:3000](http://localhost:3000)

## AI 캐릭터와 대화

- AI 캐릭터와 대화할 수 있는 기능입니다.
- 이 저장소의 기반이 되는 [pixiv/ChatVRM](https://github.com/pixiv/ChatVRM)을 확장한 기능입니다.
- 다양한 LLM의 API 키만 있으면 비교적 쉽게 시도해볼 수 있습니다.
- 최근의 대화 문장을 기억으로 보존합니다.
- 멀티모달로, 카메라에서의 영상이나 업로드한 이미지를 인식하여 답변을 생성할 수 있습니다.

### 사용 방법

1. 설정 화면에서 다양한 LLM의 API 키를 입력합니다.
   - OpenAI
   - Anthropic
   - Google Gemini
   - Groq
   - Local LLM (API 키는 필요 없지만 로컬 API 서버를 실행해야 합니다.)
   - Dify Chatbot (API 키는 필요 없지만 로컬 API 서버를 실행해야 합니다.)
2. 필요한 경우 캐릭터의 설정 프롬프트를 편집합니다.
3. 필요한 경우 VRM 파일을 로드합니다.
4. 음성 합성 엔진을 선택하고 필요한 경우 음성 설정을 구성합니다.
   - VOICEVOX의 경우 여러 옵션에서 스피커를 선택할 수 있습니다. 사전에 VOICEVOX 앱을 실행해야 합니다.
   - Koeiromap의 경우 음성을 세밀하게 조정할 수 있습니다. API 키가 필요합니다.
   - Google TTS의 경우 일본어 외의 언어도 선택할 수 있습니다. 자격 증명 정보가 필요합니다.
   - Style-Bert-VITS2의 경우 로컬 API 서버를 실행해야 합니다.
   - GSVI TTS의 경우 로컬 API 서버를 실행해야 합니다.
   - ElevenLabs는 다양한 언어 선택이 가능합니다. API 키를 입력하세요.
5. 입력 양식에서 캐릭터와 대화를 시작합니다. 마이크 입력도 가능합니다.

## AITuber 스트리밍

- YouTube 스트리밍 댓글을 가져와서 캐릭터가 말하도록 할 수 있습니다.
- YouTube API 키가 필요합니다.
- '#'로 시작하는 댓글은 읽히지 않습니다.

### 사용 방법

1. 설정 화면에서 YouTube 모드를 켭니다.
2. YouTube API 키와 YouTube Live ID를 입력합니다.
3. 다른 설정은 "AI 캐릭터와 대화"와 동일한 방식으로 구성합니다.
4. YouTube에서 스트리밍을 시작하고 캐릭터가 댓글에 반응하는지 확인합니다.
5. 대화 연속 모드를 켜면 댓글이 없어도 AI가 스스로 발언할 수 있습니다.

## 기타 기능

### 외부 통합 모드（베타 버전）

- WebSocket을 통해 서버 앱에 메시지를 보내고 응답을 받을 수 있습니다.
- 위의 두 가지와 달리 프론트엔드 앱 내에서 완료되지 않으므로 난이도가 약간 높습니다.
- ⚠ 이 모드는 현재 완전히 유지보수되지 않아 작동하지 않을 수 있습니다.

#### 사용 방법

1. 서버 앱을 시작하고 `ws://127.0.0.1:8000/ws` 엔드포인트를 엽니다.
2. 설정 화면에서 WebSocket 모드를 켭니다.
3. 다른 설정은 "AI 캐릭터와 대화"와 동일한 방식으로 구성합니다.
4. 서버 앱에서 메시지를 기다리고 캐릭터가 반응하는지 확인합니다.

#### 관련 사항

- 내가 만든 서버 앱 저장소로 시도해볼 수 있습니다. [tegnike/aituber-server](https://github.com/tegnike/aituber-server)
- 자세한 설정은 "[아름다운 소녀와 함께 개발해 보자!! 【Open Interpreter】](https://note.com/nike_cha_n/n/nabcfeb7aaf3f)"를 읽어보세요.

### 슬라이드 모드

- AI 캐릭터가 자동으로 슬라이드를 발표하는 모드입니다.
- 사전에 슬라이드와 스크립트 파일을 준비해야 합니다.

#### 사용 방법

1. AI 캐릭터와 대화할 수 있는 단계까지 진행합니다.
2. 지정된 폴더에 슬라이드 폴더와 스크립트 파일을 배치합니다.
3. 설정 화면에서 슬라이드 모드를 켭니다.
4. 슬라이드 시작 버튼을 눌러 발표를 시작합니다.

## 팁

### VRM 모델 및 배경 고정 방법

- `public/AvatarSample_B.vrm`에서 VRM 모델 데이터를 변경합니다. 이름은 변경하지 마십시오.
- `public/bg-c.png`에서 배경 이미지를 변경합니다. 이름은 변경하지 마십시오.

### 환경 변수 설정

- 일부 구성 값은 `.env` 파일 내용에서 참조할 수 있습니다.
- 설정 화면에 입력된 경우 해당 값이 우선적으로 적용됩니다.

### 기타

- 대화 내역은 설정 화면에서 재설정할 수 있습니다.
- 다양한 설정 항목은 브라우저에 저장됩니다.
- 코드 블록으로 둘러싸인 요소는 TTS에서 읽히지 않습니다.

## 스폰서 모집

개발을 지속하기 위해 스폰서를 모집하고 있습니다.<br>
여러분의 지원은 AITuber 키트의 개발과 개선에 크게 기여합니다.

[![GitHub Sponsor](https://img.shields.io/badge/Sponsor-GitHub-ea4aaa?style=for-the-badge&logo=github)](https://github.com/sponsors/tegnike)

### 협력자 여러분 (지원해 주신 순서)

<p>
  <a href="https://github.com/morioki3" title="morioki3">
    <img src="https://github.com/morioki3.png" width="40" height="40" alt="morioki3">
  </a>
  <a href="https://github.com/hodachi-axcxept" title="hodachi-axcxept">
    <img src="https://github.com/hodachi-axcxept.png" width="40" height="40" alt="hodachi-axcxept">
  </a>
  <a href="https://github.com/coderabbitai" title="coderabbitai">
    <img src="https://github.com/coderabbitai.png" width="40" height="40" alt="coderabbitai">
  </a>
  <a href="https://github.com/ai-bootcamp-tokyo" title="ai-bootcamp-tokyo">
    <img src="https://github.com/ai-bootcamp-tokyo.png" width="40" height="40" alt="ai-bootcamp-tokyo">
  </a>
  <a href="https://github.com/wmoto-ai" title="wmoto-ai">
    <img src="https://github.com/wmoto-ai.png" width="40" height="40" alt="wmoto-ai">
  </a>
  <a href="https://github.com/JunzoKamahara" title="JunzoKamahara">
    <img src="https://github.com/JunzoKamahara.png" width="40" height="40" alt="JunzoKamahara">
  </a>
  <a href="https://github.com/darkgaldragon" title="darkgaldragon">
    <img src="https://github.com/darkgaldragon.png" width="40" height="40" alt="darkgaldragon">
  </a>
  <a href="https://github.com/usagi917" title="usagi917">
    <img src="https://github.com/usagi917.png" width="40" height="40" alt="usagi917">
  </a>
  <a href="https://github.com/ochisamu" title="ochisamu">
    <img src="https://github.com/ochisamu.png" width="40" height="40" alt="ochisamu">
  </a>
  <a href="https://github.com/mo0013" title="mo0013">
    <img src="https://github.com/mo0013.png" width="40" height="40" alt="mo0013">
  </a>
  <a href="https://github.com/tsubouchi" title="tsubouchi">
    <img src="https://github.com/tsubouchi.png" width="40" height="40" alt="tsubouchi">
  </a>
  <a href="https://github.com/bunkaich" title="bunkaich">
    <img src="https://github.com/bunkaich.png" width="40" height="40" alt="bunkaich">
  </a>
  <a href="https://github.com/seiki-aliveland" title="seiki-aliveland">
    <img src="https://github.com/seiki-aliveland.png" width="40" height="40" alt="seiki-aliveland">
  </a>
  <a href="https://github.com/rossy8417" title="rossy8417">
    <img src="https://github.com/rossy8417.png" width="40" height="40" alt="rossy8417">
  </a>
  <a href="https://github.com/gijigae" title="gijigae">
    <img src="https://github.com/gijigae.png" width="40" height="40" alt="gijigae">
  </a>
  <a href="https://github.com/takm-reason" title="takm-reason">
    <img src="https://github.com/takm-reason.png" width="40" height="40" alt="takm-reason">
  </a>
<<<<<<< HEAD
=======
  <a href="https://github.com/haoling" title="haoling">
    <img src="https://github.com/haoling.png" width="40" height="40" alt="haoling">
  </a>
>>>>>>> c91b0257
</p>

그 외, 다수의 비공개 스폰서

## 이용 약관

- 라이선스는 [pixiv/ChatVRM](https://github.com/pixiv/ChatVRM)을 준수하며 MIT 라이선스를 사용합니다.
- [로고 이용 약관](./logo_licence_ko.md)
- [VRM 모델 이용 약관](./vrm_licence_ko.md)<|MERGE_RESOLUTION|>--- conflicted
+++ resolved
@@ -223,12 +223,9 @@
   <a href="https://github.com/takm-reason" title="takm-reason">
     <img src="https://github.com/takm-reason.png" width="40" height="40" alt="takm-reason">
   </a>
-<<<<<<< HEAD
-=======
   <a href="https://github.com/haoling" title="haoling">
     <img src="https://github.com/haoling.png" width="40" height="40" alt="haoling">
   </a>
->>>>>>> c91b0257
 </p>
 
 그 외, 다수의 비공개 스폰서
