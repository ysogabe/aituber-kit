import * as THREE from 'three'
import {
  GLTF,
  GLTFLoaderPlugin,
  GLTFParser,
} from 'three/examples/jsm/loaders/GLTFLoader'
import { VRMAnimationLoaderPluginOptions } from './VRMAnimationLoaderPluginOptions'
import { GLTF as GLTFSchema } from '@gltf-transform/core'
import { VRMCVRMAnimation } from './VRMCVRMAnimation'
import { VRMHumanBoneName, VRMHumanBoneParentMap } from '@pixiv/three-vrm'
import { VRMAnimation } from './VRMAnimation'
import { arrayChunk } from './utils/arrayChunk'

const MAT4_IDENTITY = new THREE.Matrix4()

const _v3A = new THREE.Vector3()
const _quatA = new THREE.Quaternion()
const _quatB = new THREE.Quaternion()
const _quatC = new THREE.Quaternion()

interface VRMAnimationLoaderPluginNodeMap {
  humanoidIndexToName: Map<number, VRMHumanBoneName>
  expressionsIndexToName: Map<number, string>
  lookAtIndex: number | null
}

type VRMAnimationLoaderPluginWorldMatrixMap = Map<
  VRMHumanBoneName | 'hipsParent',
  THREE.Matrix4
>

export class VRMAnimationLoaderPlugin implements GLTFLoaderPlugin {
  public readonly parser: GLTFParser

  public constructor(
    parser: GLTFParser,
    options?: VRMAnimationLoaderPluginOptions
  ) {
    this.parser = parser
  }

  public get name(): string {
    return 'VRMC_vrm_animation'
  }

  public async afterRoot(gltf: GLTF): Promise<void> {
    const defGltf = gltf.parser.json as GLTFSchema.IGLTF
    const defExtensionsUsed = defGltf.extensionsUsed

    if (
      defExtensionsUsed == null ||
      defExtensionsUsed.indexOf(this.name) == -1
    ) {
      return
    }

    const defExtension = defGltf.extensions?.[this.name] as
      | VRMCVRMAnimation
      | undefined

    if (defExtension == null) {
      return
    }

    const nodeMap = this._createNodeMap(defExtension)
    const worldMatrixMap = await this._createBoneWorldMatrixMap(
      gltf,
      defExtension
    )

    const hipsNode = defExtension.humanoid.humanBones['hips']!.node
    const hips = (await gltf.parser.getDependency(
      'node',
      hipsNode
    )) as THREE.Object3D
    const restHipsPosition = hips.getWorldPosition(new THREE.Vector3())

    const clips = gltf.animations
    const animations: VRMAnimation[] = clips.map((clip, iAnimation) => {
      const defAnimation = defGltf.animations![iAnimation]

      const animation = this._parseAnimation(
        clip,
        defAnimation,
        nodeMap,
        worldMatrixMap
      )
      animation.restHipsPosition = restHipsPosition

      return animation
    })

    gltf.userData.vrmAnimations = animations
  }

  private _createNodeMap(
    defExtension: VRMCVRMAnimation
  ): VRMAnimationLoaderPluginNodeMap {
    const humanoidIndexToName: Map<number, VRMHumanBoneName> = new Map()
    const expressionsIndexToName: Map<number, string> = new Map()
    let lookAtIndex: number | null

    // humanoid
    const humanBones = defExtension.humanoid?.humanBones

    if (humanBones) {
      Object.entries(humanBones).forEach(([name, bone]) => {
        const { node } = bone
        humanoidIndexToName.set(node, name as VRMHumanBoneName)
      })
    }

    // expressions
    const preset = defExtension.expressions?.preset

    if (preset) {
      Object.entries(preset).forEach(([name, expression]) => {
        const { node } = expression
        expressionsIndexToName.set(node, name as string)
      })
    }

    const custom = defExtension.expressions?.custom

    if (custom) {
      Object.entries(custom).forEach(([name, expression]) => {
        const { node } = expression
        expressionsIndexToName.set(node, name as string)
      })
    }

    // lookAt
    lookAtIndex = defExtension.lookAt?.node ?? null

    return { humanoidIndexToName, expressionsIndexToName, lookAtIndex }
  }

  private async _createBoneWorldMatrixMap(
    gltf: GLTF,
    defExtension: VRMCVRMAnimation
  ): Promise<VRMAnimationLoaderPluginWorldMatrixMap> {
    // update the entire hierarchy first
    gltf.scene.updateWorldMatrix(false, true)

    const threeNodes = (await gltf.parser.getDependencies(
      'node'
    )) as THREE.Object3D[]

    const worldMatrixMap: VRMAnimationLoaderPluginWorldMatrixMap = new Map()

    for (const [boneName, { node }] of Object.entries(
      defExtension.humanoid.humanBones
    )) {
      const threeNode = threeNodes[node]
      worldMatrixMap.set(boneName as VRMHumanBoneName, threeNode.matrixWorld)

      if (boneName === 'hips') {
        worldMatrixMap.set(
          'hipsParent',
          threeNode.parent?.matrixWorld ?? MAT4_IDENTITY
        )
      }
    }

    return worldMatrixMap
  }

  private _parseAnimation(
    animationClip: THREE.AnimationClip,
    defAnimation: GLTFSchema.IAnimation,
    nodeMap: VRMAnimationLoaderPluginNodeMap,
    worldMatrixMap: VRMAnimationLoaderPluginWorldMatrixMap
  ): VRMAnimation {
    const tracks = animationClip.tracks
    const defChannels = defAnimation.channels

    const result = new VRMAnimation()

    result.duration = animationClip.duration

    defChannels.forEach((channel, iChannel) => {
      const { node, path } = channel.target
      const origTrack = tracks[iChannel]

      if (node == null) {
        return
      }

      // humanoid
      const boneName = nodeMap.humanoidIndexToName.get(node)
      if (boneName != null) {
        let parentBoneName: VRMHumanBoneName | 'hipsParent' | null =
          VRMHumanBoneParentMap[boneName]
        while (
          parentBoneName != null &&
          worldMatrixMap.get(parentBoneName) == null
        ) {
          parentBoneName = VRMHumanBoneParentMap[parentBoneName]
        }
        parentBoneName ??= 'hipsParent'

        if (path === 'translation') {
          const hipsParentWorldMatrix = worldMatrixMap.get('hipsParent')!

          const trackValues = arrayChunk(origTrack.values, 3).flatMap((v) =>
            _v3A.fromArray(v).applyMatrix4(hipsParentWorldMatrix).toArray()
          )

          const track = origTrack.clone()
          track.values = new Float32Array(trackValues)

          result.humanoidTracks.translation.set(boneName, track)
        } else if (path === 'rotation') {
          // a  = p^-1 * a' * p * c
          // a' = p * p^-1 * a' * p * c * c^-1 * p^-1
          //    = p * a * c^-1 * p^-1

          const worldMatrix = worldMatrixMap.get(boneName)!
          const parentWorldMatrix = worldMatrixMap.get(parentBoneName)!

          _quatA.setFromRotationMatrix(worldMatrix).normalize().invert()
          _quatB.setFromRotationMatrix(parentWorldMatrix).normalize()

          const trackValues = arrayChunk(origTrack.values, 4).flatMap((q) =>
<<<<<<< HEAD
            _quatC.fromArray(q).premultiply(_quatB).multiply(_quatA).toArray()
=======
            _quatC
              .fromArray(q as THREE.QuaternionTuple)
              .premultiply(_quatB)
              .multiply(_quatA)
              .toArray()
>>>>>>> a871a454
          )

          const track = origTrack.clone()
          track.values = new Float32Array(trackValues)

          result.humanoidTracks.rotation.set(boneName, track)
        } else {
          throw new Error(`Invalid path "${path}"`)
        }
        return
      }

      // expressions
      const expressionName = nodeMap.expressionsIndexToName.get(node)
      if (expressionName != null) {
        if (path === 'translation') {
          const times = origTrack.times
          const values = new Float32Array(origTrack.values.length / 3)
          for (let i = 0; i < values.length; i++) {
            values[i] = origTrack.values[3 * i]
          }

          const newTrack = new THREE.NumberKeyframeTrack(
            `${expressionName}.weight`,
            times as any,
            values as any
          )
          result.expressionTracks.set(expressionName, newTrack)
        } else {
          throw new Error(`Invalid path "${path}"`)
        }
        return
      }

      // lookAt
      if (node === nodeMap.lookAtIndex) {
        if (path === 'rotation') {
          result.lookAtTrack = origTrack
        } else {
          throw new Error(`Invalid path "${path}"`)
        }
      }
    })

    return result
  }
}<|MERGE_RESOLUTION|>--- conflicted
+++ resolved
@@ -222,15 +222,11 @@
           _quatB.setFromRotationMatrix(parentWorldMatrix).normalize()
 
           const trackValues = arrayChunk(origTrack.values, 4).flatMap((q) =>
-<<<<<<< HEAD
-            _quatC.fromArray(q).premultiply(_quatB).multiply(_quatA).toArray()
-=======
             _quatC
               .fromArray(q as THREE.QuaternionTuple)
               .premultiply(_quatB)
               .multiply(_quatA)
               .toArray()
->>>>>>> a871a454
           )
 
           const track = origTrack.clone()
