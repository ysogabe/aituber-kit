import { Application, Ticker, DisplayObject } from 'pixi.js'
<<<<<<< HEAD
import { useEffect, useRef, useState, useCallback } from 'react'
=======
import React, { useEffect, useRef, useState } from 'react'
>>>>>>> 9a02156c
import { Live2DModel } from 'pixi-live2d-display-lipsyncpatch/cubism4'
import homeStore from '@/features/stores/home'
import settingsStore from '@/features/stores/settings'
import { Live2DHandler } from '@/features/messages/live2dHandler'
import { debounce } from 'lodash'

console.log('Live2DComponent module loaded')

const setModelPosition = (
  app: Application,
  model: InstanceType<typeof Live2DModel>
) => {
  const settings = settingsStore.getState()

  // If position is fixed and saved, restore it
  if (
    settings.fixedCharacterPosition &&
    (settings.characterPosition.x !== 0 ||
      settings.characterPosition.y !== 0 ||
      settings.characterPosition.scale !== 1)
  ) {
    model.scale.set(settings.characterPosition.scale)
    model.x = settings.characterPosition.x
    model.y = settings.characterPosition.y
  } else {
    // Default positioning
    const scale = 0.3
    model.scale.set(scale)
    model.x = app.renderer.width / 2
    model.y = app.renderer.height / 2
  }
}

const Live2DComponent = (): JSX.Element => {
  console.log('Live2DComponent rendering')

  const canvasContainerRef = useRef<HTMLCanvasElement>(null)
  const [app, setApp] = useState<Application | null>(null)
  const [model, setModel] = useState<InstanceType<typeof Live2DModel> | null>(
    null
  )
  const modelRef = useRef<InstanceType<typeof Live2DModel> | null>(null)
  const [isDragging, setIsDragging] = useState(false)
  const [dragOffset, setDragOffset] = useState({ x: 0, y: 0 })
  const selectedLive2DPath = settingsStore((state) => state.selectedLive2DPath)
  // ピンチジェスチャー用の状態
  const [pinchDistance, setPinchDistance] = useState<number | null>(null)
  const [initialScale, setInitialScale] = useState<number | null>(null)

  // Position management functions that can be called from settings
  const fixPosition = useCallback(() => {
    if (!model) return
    saveModelPosition()
    settingsStore.setState({ fixedCharacterPosition: true })
  }, [model])

  const unfixPosition = useCallback(() => {
    settingsStore.setState({ fixedCharacterPosition: false })
  }, [])

  const resetPosition = useCallback(() => {
    if (!model || !app) return
    settingsStore.setState({
      fixedCharacterPosition: false,
      characterPosition: { x: 0, y: 0, z: 0, scale: 1 },
      characterRotation: { x: 0, y: 0, z: 0 },
    })
    setModelPosition(app, model)
  }, [model, app])

  // Store position management functions in homeStore for access from settings
  useEffect(() => {
    homeStore.setState({
      live2dViewer: {
        fixPosition,
        unfixPosition,
        resetPosition,
      },
    })
  }, [model, app, fixPosition, unfixPosition, resetPosition])

  useEffect(() => {
    initApp()
    return () => {
      if (modelRef.current) {
        modelRef.current.destroy()
        modelRef.current = null
      }
      if (app) {
        app.destroy(true)
      }
    }
  }, [])

  useEffect(() => {
    if (app && selectedLive2DPath) {
      // 既存のモデルがある場合は先に削除
      if (modelRef.current) {
        app.stage.removeChild(modelRef.current as unknown as DisplayObject)
        modelRef.current.destroy()
        modelRef.current = null
        setModel(null)
      }
      // ステージをクリア
      app.stage.removeChildren()
      // 新しいモデルを読み込む
      loadLive2DModel(app, selectedLive2DPath)
    }
  }, [app, selectedLive2DPath])

  const initApp = () => {
    if (!canvasContainerRef.current) return

    const app = new Application({
      width: window.innerWidth,
      height: window.innerHeight,
      view: canvasContainerRef.current,
      backgroundAlpha: 0,
      antialias: true,
    })

    setApp(app)
  }

  const loadLive2DModel = async (
    currentApp: Application,
    modelPath: string
  ) => {
    if (!canvasContainerRef.current) return
    const hs = homeStore.getState()

    try {
      const newModel = await Live2DModel.fromSync(modelPath, {
        ticker: Ticker.shared,
        autoHitTest: false,
        autoFocus: false,
      })

      await new Promise((resolve, reject) => {
        newModel.once('load', () => resolve(true))
        newModel.once('error', (e) => reject(e))
        setTimeout(() => reject(new Error('Model load timeout')), 10000)
      })

      currentApp.stage.addChild(newModel as unknown as DisplayObject)
      newModel.anchor.set(0.5, 0.5)
      setModelPosition(currentApp, newModel)

      modelRef.current = newModel
      setModel(newModel)
      hs.live2dViewer = newModel

      await Live2DHandler.resetToIdle()
    } catch (error) {
      console.error('Failed to load Live2D model:', error)
    }
  }

  // 2点間の距離を計算する関数
  const getDistance = (touch1: Touch, touch2: Touch): number => {
    const dx = touch1.clientX - touch2.clientX
    const dy = touch1.clientY - touch2.clientY
    return Math.sqrt(dx * dx + dy * dy)
  }

  // モデルの現在位置を設定に保存する関数
  const saveModelPosition = () => {
    if (!model) return

    const settings = settingsStore.getState()
    settingsStore.setState({
      characterPosition: {
        x: model.x,
        y: model.y,
        z: settings.characterPosition.z, // Keep existing z for VRM compatibility
        scale: model.scale.x,
      },
      characterRotation: settings.characterRotation, // Keep existing rotation for VRM compatibility
    })
  }

  useEffect(() => {
    if (!canvasContainerRef.current || !model) return

    const canvas = canvasContainerRef.current

    const handlePointerDown = (event: PointerEvent) => {
      const { fixedCharacterPosition } = settingsStore.getState()

      // Don't allow dragging if position is fixed
      if (!fixedCharacterPosition) {
        setIsDragging(true)
        setDragOffset({
          x: event.clientX - model.x,
          y: event.clientY - model.y,
        })
      }

      if (event.button !== 2) {
        model.tap(event.clientX, event.clientY)
      }
    }

    const handlePointerMove = (event: PointerEvent) => {
      if (isDragging) {
        model.x = event.clientX - dragOffset.x
        model.y = event.clientY - dragOffset.y
      }
    }

    const handlePointerUp = () => {
      setIsDragging(false)
      // Save position when dragging ends (if not fixed)
      if (!settingsStore.getState().fixedCharacterPosition) {
        saveModelPosition()
      }
    }

    const handleWheel = (event: WheelEvent) => {
      const { fixedCharacterPosition } = settingsStore.getState()

      // Don't allow scaling if position is fixed
      if (fixedCharacterPosition) return

      event.preventDefault()
      // スケール変更を緩やかにするため、係数を小さくする
      const scaleChange = event.deltaY * -0.0002
      // 現在のスケールに緩やかな変更を適用
      const newScale = model.scale.x + scaleChange
      // スケールの範囲は0.1から2.0に制限
      if (newScale >= 0.1 && newScale <= 2.0) {
        model.scale.set(newScale)
        // Save position when scaling (if not fixed)
        saveModelPosition()
      }
    }

    const handleDragOver = (event: DragEvent) => {
      event.preventDefault()
    }

    const handleDrop = (event: DragEvent) => {
      event.preventDefault()

      const files = event.dataTransfer?.files
      if (!files) {
        return
      }

      const file = files[0]
      if (!file) {
        return
      }

      if (file.type.startsWith('image/')) {
        const reader = new FileReader()
        reader.readAsDataURL(file)
        reader.onload = function () {
          const image = reader.result as string
          image !== '' && homeStore.setState({ modalImage: image })
        }
      }
    }

    // タッチイベント処理
    const handleTouchStart = (event: TouchEvent) => {
      const { fixedCharacterPosition } = settingsStore.getState()

      // Don't allow pinch if position is fixed
      if (fixedCharacterPosition) return

      if (event.touches.length === 2) {
        // ピンチ開始
        const dist = getDistance(event.touches[0], event.touches[1])
        setPinchDistance(dist)
        setInitialScale(model.scale.x)
      }
    }

    const handleTouchMove = (event: TouchEvent) => {
      if (
        event.touches.length === 2 &&
        pinchDistance !== null &&
        initialScale !== null
      ) {
        // ピンチ中
        const currentDistance = getDistance(event.touches[0], event.touches[1])
        const scale = initialScale * (currentDistance / pinchDistance)

        // スケールの範囲制限
        const newScale = Math.min(Math.max(scale, 0.1), 2.0)
        model.scale.set(newScale)
      }
    }

    const handleTouchEnd = () => {
      // ピンチ終了
      setPinchDistance(null)
      setInitialScale(null)
      // Save position when pinch gesture ends (if not fixed)
      if (!settingsStore.getState().fixedCharacterPosition) {
        saveModelPosition()
      }
    }

    // イベントリスナーの登録
    canvas.addEventListener('pointerdown', handlePointerDown)
    canvas.addEventListener('pointermove', handlePointerMove)
    canvas.addEventListener('pointerup', handlePointerUp)
    canvas.addEventListener('wheel', handleWheel, { passive: false })
    canvas.addEventListener('dragover', handleDragOver)
    canvas.addEventListener('drop', handleDrop)

    // タッチイベントリスナーの登録
    canvas.addEventListener('touchstart', handleTouchStart)
    canvas.addEventListener('touchmove', handleTouchMove)
    canvas.addEventListener('touchend', handleTouchEnd)

    // クリーンアップ関数
    return () => {
      canvas.removeEventListener('pointerdown', handlePointerDown)
      canvas.removeEventListener('pointermove', handlePointerMove)
      canvas.removeEventListener('pointerup', handlePointerUp)
      canvas.removeEventListener('wheel', handleWheel)
      canvas.removeEventListener('dragover', handleDragOver)
      canvas.removeEventListener('drop', handleDrop)

      // タッチイベントリスナーの削除
      canvas.removeEventListener('touchstart', handleTouchStart)
      canvas.removeEventListener('touchmove', handleTouchMove)
      canvas.removeEventListener('touchend', handleTouchEnd)
    }
  }, [model, isDragging, dragOffset, pinchDistance, initialScale])

  useEffect(() => {
    if (!app || !model) return

    const onResize = debounce(() => {
      if (!canvasContainerRef.current) return

      app.renderer.resize(
        canvasContainerRef.current.clientWidth,
        canvasContainerRef.current.clientHeight
      )

      setModelPosition(app, model)
    }, 250)

    window.addEventListener('resize', onResize)

    return () => {
      window.removeEventListener('resize', onResize)
      onResize.cancel() // クリーンアップ時にデバウンスをキャンセル
    }
  }, [app, model])

  return (
    <div className="w-screen h-screen">
      <canvas
        ref={canvasContainerRef}
        className="w-full h-full"
        onContextMenu={(e) => e.preventDefault()}
      />
    </div>
  )
}

export default Live2DComponent<|MERGE_RESOLUTION|>--- conflicted
+++ resolved
@@ -1,9 +1,5 @@
 import { Application, Ticker, DisplayObject } from 'pixi.js'
-<<<<<<< HEAD
 import { useEffect, useRef, useState, useCallback } from 'react'
-=======
-import React, { useEffect, useRef, useState } from 'react'
->>>>>>> 9a02156c
 import { Live2DModel } from 'pixi-live2d-display-lipsyncpatch/cubism4'
 import homeStore from '@/features/stores/home'
 import settingsStore from '@/features/stores/settings'
