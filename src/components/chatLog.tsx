--- conflicted
+++ resolved
@@ -1,16 +1,3 @@
-<<<<<<< HEAD
-import { useEffect, useRef } from 'react'
-import { Message } from '@/features/messages/messages'
-import Image from 'next/image'
-
-type Props = {
-  messages: Message[]
-  characterName: string
-}
-
-export const ChatLog = ({ messages, characterName }: Props) => {
-  const chatScrollRef = useRef<HTMLDivElement>(null)
-=======
 import Image from 'next/image'
 import { useEffect, useRef } from 'react'
 
@@ -22,7 +9,6 @@
 
   const characterName = settingsStore((s) => s.characterName)
   const messages = homeStore((s) => s.chatLog)
->>>>>>> a871a454
 
   useEffect(() => {
     chatScrollRef.current?.scrollIntoView({
