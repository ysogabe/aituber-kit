<<<<<<< HEAD
import { IconButton } from './iconButton'
import React, { useEffect, useRef, useState, useCallback } from 'react'

type Props = {
  onChangeModalImage: (image: string) => void
  triggerShutter: boolean
  showWebcam: boolean
}

export const Webcam: React.FC<Props> = ({
  onChangeModalImage,
  triggerShutter,
  showWebcam,
}: Props) => {
=======
import React, { useEffect, useRef, useState, useCallback } from 'react'

import homeStore from '@/features/stores/home'
import { IconButton } from './iconButton'

export const Webcam = () => {
  const triggerShutter = homeStore((s) => s.triggerShutter)
>>>>>>> a871a454
  const [selectedDevice, setSelectedDevice] = useState<string>('')
  const [devices, setDevices] = useState<MediaDeviceInfo[]>([])
  const [showRotateButton, setShowRotateButton] = useState(true)
  const videoRef = useRef<HTMLVideoElement>(null)

  const refreshDevices = useCallback(async () => {
    if (!navigator.mediaDevices) return
    try {
      const latestDevices = (
        await navigator.mediaDevices.enumerateDevices()
      ).filter((d) => d.kind === 'videoinput')
      setDevices(latestDevices)
      setShowRotateButton(latestDevices.length > 1)
      if (latestDevices.length > 0 && !selectedDevice) {
        setSelectedDevice(latestDevices[0].deviceId)
      }
    } catch (error) {
      console.error('Error refreshing devices:', error)
    }
  }, [selectedDevice])

  useEffect(() => {
    refreshDevices()
    const handleDeviceChange = () => {
      refreshDevices()
    }
    navigator.mediaDevices?.addEventListener('devicechange', handleDeviceChange)
    return () => {
      navigator.mediaDevices?.removeEventListener(
        'devicechange',
        handleDeviceChange
      )
    }
  }, [refreshDevices])

  const initializeCamera = useCallback(async () => {
    if (!navigator.mediaDevices || !selectedDevice) return
    try {
      const stream = await navigator.mediaDevices.getUserMedia({
        audio: false,
        video: { deviceId: { exact: selectedDevice } },
      })
      if (videoRef.current) {
        videoRef.current.srcObject = stream
      }
    } catch (e) {
      console.error('Error initializing camera:', e)
    }
  }, [selectedDevice])

  useEffect(() => {
    initializeCamera()
  }, [initializeCamera])

  const handleRotateCamera = useCallback(() => {
    if (!navigator.mediaDevices || devices.length < 2) return
    const currentIndex = devices.findIndex((d) => d.deviceId === selectedDevice)
    const nextIndex = (currentIndex + 1) % devices.length
    const newDevice = devices[nextIndex].deviceId
    console.log('Current device:', selectedDevice)
    console.log('New device:', newDevice)
    setSelectedDevice(newDevice)
  }, [devices, selectedDevice])

  useEffect(() => {
    console.log('Selected device changed:', selectedDevice)
    initializeCamera()
  }, [selectedDevice, initializeCamera])

  const handleCapture = useCallback(() => {
    const canvas = document.createElement('canvas')
    canvas.width = videoRef.current!.videoWidth
    canvas.height = videoRef.current!.videoHeight
    const ctx = canvas.getContext('2d')
    if (!ctx) return
    ctx.drawImage(videoRef.current!, 0, 0)
    const data = canvas.toDataURL('image/png')
<<<<<<< HEAD
    onChangeModalImage(data)
  }, [onChangeModalImage])
=======

    if (data !== '') {
      console.log('capture')
      homeStore.setState({
        modalImage: data,
        triggerShutter: false, // シャッターをリセット
      })
    } else {
      homeStore.setState({ modalImage: '' })
    }
  }, [])
>>>>>>> a871a454

  useEffect(() => {
    if (triggerShutter) {
      handleCapture()
    }
  }, [triggerShutter, handleCapture])

  return (
    <div className="row-span-1 flex justify-end max-h-[40vh]">
      <div className="relative w-full md:max-w-[512px] max-w-[50%] m-16">
        <video
          ref={videoRef}
          width={512}
          height={512}
          id="local-video"
          autoPlay
          playsInline
          muted
          className="rounded-8 w-auto object-contain max-h-[100%] ml-auto"
        />
        <div className="md:block hidden absolute top-4 right-4">
          <IconButton
            iconName="24/Roll"
            className="bg-secondary hover:bg-secondary-hover active:bg-secondary-press disabled:bg-secondary-disabled m-8"
            isProcessing={false}
            disabled={!showRotateButton}
            onClick={handleRotateCamera}
          />
        </div>
        <div className="block absolute bottom-4 right-4">
          <IconButton
            iconName="24/Shutter"
            className="z-30 bg-secondary hover:bg-secondary-hover active:bg-secondary-press disabled:bg-secondary-disabled m-8"
            isProcessing={false}
            onClick={handleCapture}
          />
        </div>
      </div>
    </div>
  )
}<|MERGE_RESOLUTION|>--- conflicted
+++ resolved
@@ -1,126 +1,109 @@
-<<<<<<< HEAD
-import { IconButton } from './iconButton'
-import React, { useEffect, useRef, useState, useCallback } from 'react'
+import React, { useEffect, useRef, useState, useCallback } from 'react';
 
-type Props = {
-  onChangeModalImage: (image: string) => void
-  triggerShutter: boolean
-  showWebcam: boolean
-}
-
-export const Webcam: React.FC<Props> = ({
-  onChangeModalImage,
-  triggerShutter,
-  showWebcam,
-}: Props) => {
-=======
-import React, { useEffect, useRef, useState, useCallback } from 'react'
-
-import homeStore from '@/features/stores/home'
-import { IconButton } from './iconButton'
+import homeStore from '@/features/stores/home';
+import { IconButton } from './iconButton';
 
 export const Webcam = () => {
-  const triggerShutter = homeStore((s) => s.triggerShutter)
->>>>>>> a871a454
-  const [selectedDevice, setSelectedDevice] = useState<string>('')
-  const [devices, setDevices] = useState<MediaDeviceInfo[]>([])
-  const [showRotateButton, setShowRotateButton] = useState(true)
-  const videoRef = useRef<HTMLVideoElement>(null)
+  const triggerShutter = homeStore((s) => s.triggerShutter);
+  const [selectedDevice, setSelectedDevice] = useState<string>('');
+  const [devices, setDevices] = useState<MediaDeviceInfo[]>([]);
+  const [showRotateButton, setShowRotateButton] = useState(true);
+  const videoRef = useRef<HTMLVideoElement>(null);
 
   const refreshDevices = useCallback(async () => {
-    if (!navigator.mediaDevices) return
+    if (!navigator.mediaDevices) return;
     try {
       const latestDevices = (
         await navigator.mediaDevices.enumerateDevices()
-      ).filter((d) => d.kind === 'videoinput')
-      setDevices(latestDevices)
-      setShowRotateButton(latestDevices.length > 1)
+      ).filter((d) => d.kind === 'videoinput');
+      setDevices(latestDevices);
+      setShowRotateButton(latestDevices.length > 1);
       if (latestDevices.length > 0 && !selectedDevice) {
-        setSelectedDevice(latestDevices[0].deviceId)
+        setSelectedDevice(latestDevices[0].deviceId);
       }
     } catch (error) {
-      console.error('Error refreshing devices:', error)
+      console.error('Error refreshing devices:', error);
     }
-  }, [selectedDevice])
+  }, [selectedDevice]);
 
   useEffect(() => {
-    refreshDevices()
+    refreshDevices();
     const handleDeviceChange = () => {
-      refreshDevices()
-    }
-    navigator.mediaDevices?.addEventListener('devicechange', handleDeviceChange)
+      refreshDevices();
+    };
+    navigator.mediaDevices?.addEventListener(
+      'devicechange',
+      handleDeviceChange,
+    );
     return () => {
       navigator.mediaDevices?.removeEventListener(
         'devicechange',
-        handleDeviceChange
-      )
-    }
-  }, [refreshDevices])
+        handleDeviceChange,
+      );
+    };
+  }, [refreshDevices]);
 
   const initializeCamera = useCallback(async () => {
-    if (!navigator.mediaDevices || !selectedDevice) return
+    if (!navigator.mediaDevices || !selectedDevice) return;
     try {
       const stream = await navigator.mediaDevices.getUserMedia({
         audio: false,
         video: { deviceId: { exact: selectedDevice } },
-      })
+      });
       if (videoRef.current) {
-        videoRef.current.srcObject = stream
+        videoRef.current.srcObject = stream;
       }
     } catch (e) {
-      console.error('Error initializing camera:', e)
+      console.error('Error initializing camera:', e);
     }
-  }, [selectedDevice])
+  }, [selectedDevice]);
 
   useEffect(() => {
-    initializeCamera()
-  }, [initializeCamera])
+    initializeCamera();
+  }, [initializeCamera]);
 
   const handleRotateCamera = useCallback(() => {
-    if (!navigator.mediaDevices || devices.length < 2) return
-    const currentIndex = devices.findIndex((d) => d.deviceId === selectedDevice)
-    const nextIndex = (currentIndex + 1) % devices.length
-    const newDevice = devices[nextIndex].deviceId
-    console.log('Current device:', selectedDevice)
-    console.log('New device:', newDevice)
-    setSelectedDevice(newDevice)
-  }, [devices, selectedDevice])
+    if (!navigator.mediaDevices || devices.length < 2) return;
+    const currentIndex = devices.findIndex(
+      (d) => d.deviceId === selectedDevice,
+    );
+    const nextIndex = (currentIndex + 1) % devices.length;
+    const newDevice = devices[nextIndex].deviceId;
+    console.log('Current device:', selectedDevice);
+    console.log('New device:', newDevice);
+    setSelectedDevice(newDevice);
+  }, [devices, selectedDevice]);
 
   useEffect(() => {
-    console.log('Selected device changed:', selectedDevice)
-    initializeCamera()
-  }, [selectedDevice, initializeCamera])
+    console.log('Selected device changed:', selectedDevice);
+    initializeCamera();
+  }, [selectedDevice, initializeCamera]);
 
   const handleCapture = useCallback(() => {
-    const canvas = document.createElement('canvas')
-    canvas.width = videoRef.current!.videoWidth
-    canvas.height = videoRef.current!.videoHeight
-    const ctx = canvas.getContext('2d')
-    if (!ctx) return
-    ctx.drawImage(videoRef.current!, 0, 0)
-    const data = canvas.toDataURL('image/png')
-<<<<<<< HEAD
-    onChangeModalImage(data)
-  }, [onChangeModalImage])
-=======
+    const canvas = document.createElement('canvas');
+    canvas.width = videoRef.current!.videoWidth;
+    canvas.height = videoRef.current!.videoHeight;
+    const ctx = canvas.getContext('2d');
+    if (!ctx) return;
+    ctx.drawImage(videoRef.current!, 0, 0);
+    const data = canvas.toDataURL('image/png');
 
     if (data !== '') {
-      console.log('capture')
+      console.log('capture');
       homeStore.setState({
         modalImage: data,
         triggerShutter: false, // シャッターをリセット
-      })
+      });
     } else {
-      homeStore.setState({ modalImage: '' })
+      homeStore.setState({ modalImage: '' });
     }
-  }, [])
->>>>>>> a871a454
+  }, []);
 
   useEffect(() => {
     if (triggerShutter) {
-      handleCapture()
+      handleCapture();
     }
-  }, [triggerShutter, handleCapture])
+  }, [triggerShutter, handleCapture]);
 
   return (
     <div className="row-span-1 flex justify-end max-h-[40vh]">
@@ -154,5 +137,5 @@
         </div>
       </div>
     </div>
-  )
-}+  );
+};