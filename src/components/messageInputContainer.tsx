--- conflicted
+++ resolved
@@ -1,25 +1,3 @@
-<<<<<<< HEAD
-import { MessageInput } from '@/components/messageInput'
-import { useState, useEffect, useCallback } from 'react'
-
-type Props = {
-  isChatProcessing: boolean
-  onChatProcessStart: (text: string) => void
-  selectVoiceLanguage: string
-}
-
-/**
- * テキスト入力と音声入力を提供する
- *
- * 音声認識の完了時は自動で送信し、返答文の生成中は入力を無効化する
- *
- */
-export const MessageInputContainer = ({
-  isChatProcessing,
-  onChatProcessStart,
-  selectVoiceLanguage,
-}: Props) => {
-=======
 import { useState, useEffect, useCallback } from 'react'
 
 import { MessageInput } from '@/components/messageInput'
@@ -38,7 +16,6 @@
  */
 export const MessageInputContainer = ({ onChatProcessStart }: Props) => {
   const chatProcessing = homeStore((s) => s.chatProcessing)
->>>>>>> a871a454
   const [userMessage, setUserMessage] = useState('')
   const [speechRecognition, setSpeechRecognition] =
     useState<SpeechRecognition>()
@@ -89,14 +66,9 @@
     if (!SpeechRecognition) {
       return
     }
-<<<<<<< HEAD
-    const recognition = new SpeechRecognition()
-    recognition.lang = selectVoiceLanguage
-=======
     const ss = settingsStore.getState()
     const recognition = new SpeechRecognition()
     recognition.lang = ss.selectVoiceLanguage
->>>>>>> a871a454
     recognition.interimResults = true // 認識の途中結果を返す
     recognition.continuous = false // 発言の終了時に認識を終了する
 
@@ -104,15 +76,6 @@
     recognition.addEventListener('end', handleRecognitionEnd)
 
     setSpeechRecognition(recognition)
-<<<<<<< HEAD
-  }, [handleRecognitionResult, handleRecognitionEnd, selectVoiceLanguage])
-
-  useEffect(() => {
-    if (!isChatProcessing) {
-      setUserMessage('')
-    }
-  }, [isChatProcessing])
-=======
   }, [handleRecognitionResult, handleRecognitionEnd])
 
   useEffect(() => {
@@ -120,7 +83,6 @@
       setUserMessage('')
     }
   }, [chatProcessing])
->>>>>>> a871a454
 
   return (
     <MessageInput
