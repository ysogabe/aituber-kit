--- conflicted
+++ resolved
@@ -32,16 +32,13 @@
   const isListeningRef = useRef(false)
   const [isListening, setIsListening] = useState(false)
   const isSpeaking = homeStore((s) => s.isSpeaking)
-<<<<<<< HEAD
   // 音声認識開始時刻を保持する変数を追加
   const recognitionStartTimeRef = useRef<number>(0)
   // 音声が検出されたかどうかのフラグ
   const speechDetectedRef = useRef<boolean>(false)
   // 初期音声検出用のタイマー
   const initialSpeechCheckTimerRef = useRef<NodeJS.Timeout | null>(null)
-=======
   const selectLanguage = settingsStore((s) => s.selectLanguage)
->>>>>>> c295b8fe
 
   const { t } = useTranslation()
 
@@ -93,7 +90,6 @@
     }
   }
 
-<<<<<<< HEAD
   // getVoiceLanguageCodeをuseCallbackでラップして依存関係を明確にする
   const getVoiceLanguageCode = useCallback(
     (selectLanguage: string): VoiceLanguage => {
@@ -102,98 +98,34 @@
           return 'ja-JP'
         case 'en':
           return 'en-US'
+        case 'ko':
+          return 'ko-KR'
         case 'zh':
           return 'zh-TW'
-        case 'zh-TW':
-          return 'zh-TW'
-        case 'ko':
-          return 'ko-KR'
+        case 'vi':
+          return 'vi-VN'
+        case 'fr':
+          return 'fr-FR'
+        case 'es':
+          return 'es-ES'
+        case 'pt':
+          return 'pt-PT'
+        case 'de':
+          return 'de-DE'
+        case 'ru':
+          return 'ru-RU'
+        case 'it':
+          return 'it-IT'
+        case 'ar':
+          return 'ar-SA'
+        case 'hi':
+          return 'hi-IN'
+        case 'pl':
+          return 'pl-PL'
+        case 'th':
+          return 'th-TH'
         default:
           return 'ja-JP'
-=======
-  const getVoiceLanguageCode = (selectLanguage: string): VoiceLanguage => {
-    switch (selectLanguage) {
-      case 'ja':
-        return 'ja-JP'
-      case 'en':
-        return 'en-US'
-      case 'ko':
-        return 'ko-KR'
-      case 'zh':
-        return 'zh-TW'
-      case 'vi':
-        return 'vi-VN'
-      case 'fr':
-        return 'fr-FR'
-      case 'es':
-        return 'es-ES'
-      case 'pt':
-        return 'pt-PT'
-      case 'de':
-        return 'de-DE'
-      case 'ru':
-        return 'ru-RU'
-      case 'it':
-        return 'it-IT'
-      case 'ar':
-        return 'ar-SA'
-      case 'hi':
-        return 'hi-IN'
-      case 'pl':
-        return 'pl-PL'
-      case 'th':
-        return 'th-TH'
-      default:
-        return 'ja-JP'
-    }
-  }
-
-  useEffect(() => {
-    const SpeechRecognition =
-      window.SpeechRecognition || window.webkitSpeechRecognition
-    if (SpeechRecognition) {
-      const newRecognition = new SpeechRecognition()
-      newRecognition.lang = getVoiceLanguageCode(selectLanguage)
-      newRecognition.continuous = true
-      newRecognition.interimResults = true
-
-      let noSpeechTimeout: NodeJS.Timeout
-
-      // 音声認識開始時のハンドラを追加
-      newRecognition.onstart = () => {
-        noSpeechTimeout = setTimeout(() => {
-          toastStore.getState().addToast({
-            message: t('Toasts.SpeechRecognitionError'),
-            type: 'error',
-            tag: 'no-speech-detected',
-          })
-          stopListening()
-        }, NO_SPEECH_TIMEOUT)
-      }
-
-      // 音声入力検出時のハンドラを追加
-      newRecognition.onspeechstart = () => {
-        clearTimeout(noSpeechTimeout)
-      }
-
-      // 音声認識終了時のハンドラを追加
-      newRecognition.onend = () => {
-        clearTimeout(noSpeechTimeout)
-      }
-
-      newRecognition.onresult = (event) => {
-        if (!isListeningRef.current) return
-
-        const transcript = Array.from(event.results)
-          .map((result) => result[0].transcript)
-          .join('')
-        transcriptRef.current = transcript
-        setUserMessage(transcript)
-      }
-
-      newRecognition.onerror = (event) => {
-        stopListening()
->>>>>>> c295b8fe
       }
     },
     []
@@ -205,7 +137,7 @@
       clearInterval(silenceCheckInterval.current)
       silenceCheckInterval.current = null
     }
-  }, [selectLanguage])
+  }, [])
 
   // clearSilenceDetectionをRefに保存
   useEffect(() => {
@@ -230,7 +162,9 @@
       // 音声検出時刻を記録
       lastSpeechTimestamp.current = Date.now()
       speechEndedRef.current = false
-      console.log('🎤 無音検出を開始しました。無音検出タイムアウトの設定値に基づいて自動送信します。')
+      console.log(
+        '🎤 無音検出を開始しました。無音検出タイムアウトの設定値に基づいて自動送信します。'
+      )
 
       // 250ms間隔で無音状態をチェック
       silenceCheckInterval.current = setInterval(() => {
@@ -264,7 +198,10 @@
           )
           console.log(`📝 認識テキスト: "${trimmedTranscript}"`)
 
-          if (trimmedTranscript && settingsStore.getState().noSpeechTimeout > 0) {
+          if (
+            trimmedTranscript &&
+            settingsStore.getState().noSpeechTimeout > 0
+          ) {
             speechEndedRef.current = true
             console.log('✅ 無音検出による自動送信を実行します')
             // 無音検出で自動送信
@@ -423,8 +360,7 @@
       window.SpeechRecognition || window.webkitSpeechRecognition
     if (SpeechRecognition) {
       const newRecognition = new SpeechRecognition()
-      const ss = settingsStore.getState()
-      newRecognition.lang = getVoiceLanguageCode(ss.selectLanguage)
+      newRecognition.lang = getVoiceLanguageCode(selectLanguage)
       newRecognition.continuous = true
       newRecognition.interimResults = true
 
