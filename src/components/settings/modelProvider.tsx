import { useTranslation } from 'react-i18next'
import menuStore from '@/features/stores/menu'
import settingsStore from '@/features/stores/settings'
import slideStore from '@/features/stores/slide'
import { Link } from '../link'
import { TextButton } from '../textButton'
import { useCallback } from 'react'
import Image from 'next/image'
import { Listbox } from '@headlessui/react'
import {
  AudioModeInputType,
  OpenAITTSVoice,
  RealtimeAPIModeContentType,
  RealtimeAPIModeVoice,
  RealtimeAPIModeAzureVoice,
} from '@/features/constants/settings'
import { isMultiModalModel } from '@/features/constants/aiModels'
import {
  getModels,
  getOpenAIRealtimeModels,
  getOpenAIAudioModels,
<<<<<<< HEAD
  isMultiModalModel,
=======
  googleSearchGroundingModels,
  defaultModels,
>>>>>>> b4a3d32b
} from '@/features/constants/aiModels'
import toastStore from '@/features/stores/toast'
import webSocketStore from '@/features/stores/websocketStore'
import { AIService } from '@/features/constants/settings'

// AIサービスロゴのパスを定義
const aiServiceLogos = {
  openai: '/images/ai-logos/openai.svg',
  anthropic: '/images/ai-logos/anthropic.svg',
  google: '/images/ai-logos/google.svg',
  azure: '/images/ai-logos/azure.svg',
  xai: '/images/ai-logos/xai.svg',
  groq: '/images/ai-logos/groq.svg',
  cohere: '/images/ai-logos/cohere.svg',
  mistralai: '/images/ai-logos/mistralai.svg',
  perplexity: '/images/ai-logos/perplexity.svg',
  fireworks: '/images/ai-logos/fireworks.svg',
  deepseek: '/images/ai-logos/deepseek.svg',
  openrouter: '/images/ai-logos/openrouter.svg',
  lmstudio: '/images/ai-logos/lmstudio.svg',
  ollama: '/images/ai-logos/ollama.svg',
  dify: '/images/ai-logos/dify.svg',
  'custom-api': '/images/ai-logos/custom-api.svg',
}

// ロゴを表示するコンポーネント
const ServiceLogo = ({ service }: { service: keyof typeof aiServiceLogos }) => {
  return (
    <div
      className="inline-flex items-center justify-center mr-2"
      style={{ width: '32px', height: '32px' }}
    >
      <Image
        src={aiServiceLogos[service]}
        alt={`${service} logo`}
        width={24}
        height={24}
        style={{ objectFit: 'contain' }}
      />
    </div>
  )
}

// マルチモーダル対応を示すアイコンコンポーネント
const MultiModalBadge = () => {
  return (
    <span
      className="inline-flex items-center justify-center ml-2 px-2 py-1 text-xs font-medium bg-blue-100 text-blue-800 rounded-full"
      title="マルチモーダル対応 (画像入力可能)"
    >
      📷 Vision
    </span>
  )
}

const ModelProvider = () => {
  const externalLinkageMode = settingsStore((s) => s.externalLinkageMode)
  const realtimeAPIMode = settingsStore((s) => s.realtimeAPIMode)
  const realtimeAPIModeContentType = settingsStore(
    (s) => s.realtimeAPIModeContentType
  )
  const realtimeAPIModeVoice = settingsStore((s) => s.realtimeAPIModeVoice)
  const audioMode = settingsStore((s) => s.audioMode)
  const audioModeInputType = settingsStore((s) => s.audioModeInputType)
  const audioModeVoice = settingsStore((s) => s.audioModeVoice)
  const openaiKey = settingsStore((s) => s.openaiKey)
  const anthropicKey = settingsStore((s) => s.anthropicKey)
  const googleKey = settingsStore((s) => s.googleKey)
  const azureKey = settingsStore((s) => s.azureKey)
  const azureEndpoint = settingsStore((s) => s.azureEndpoint)
  const xaiKey = settingsStore((s) => s.xaiKey)
  const groqKey = settingsStore((s) => s.groqKey)
  const cohereKey = settingsStore((s) => s.cohereKey)
  const mistralaiKey = settingsStore((s) => s.mistralaiKey)
  const perplexityKey = settingsStore((s) => s.perplexityKey)
  const fireworksKey = settingsStore((s) => s.fireworksKey)
  const difyKey = settingsStore((s) => s.difyKey)
  const useSearchGrounding = settingsStore((s) => s.useSearchGrounding)
  const dynamicRetrievalThreshold = settingsStore(
    (s) => s.dynamicRetrievalThreshold
  )
  const deepseekKey = settingsStore((s) => s.deepseekKey)
  const openrouterKey = settingsStore((s) => s.openrouterKey)
  const maxPastMessages = settingsStore((s) => s.maxPastMessages)
  const temperature = settingsStore((s) => s.temperature)
  const maxTokens = settingsStore((s) => s.maxTokens)

  const selectAIService = settingsStore((s) => s.selectAIService)
  const selectAIModel = settingsStore((s) => s.selectAIModel)
  const localLlmUrl = settingsStore((s) => s.localLlmUrl)

  const difyUrl = settingsStore((s) => s.difyUrl)

  const customApiUrl = settingsStore((s) => s.customApiUrl)
  const customApiHeaders = settingsStore((s) => s.customApiHeaders)
  const customApiBody = settingsStore((s) => s.customApiBody)
  const customApiStream = settingsStore((s) => s.customApiStream)
  const includeSystemMessagesInCustomApi = settingsStore(
    (s) => s.includeSystemMessagesInCustomApi
  )

  const { t } = useTranslation()

  // AIサービスの選択肢を定義
  const aiServiceOptions = [
    { value: 'openai', label: 'OpenAI' },
    { value: 'anthropic', label: 'Anthropic' },
    { value: 'google', label: 'Google Gemini' },
    { value: 'azure', label: 'Azure OpenAI' },
    { value: 'xai', label: 'xAI' },
    { value: 'groq', label: 'Groq' },
    { value: 'cohere', label: 'Cohere' },
    { value: 'mistralai', label: 'Mistral AI' },
    { value: 'perplexity', label: 'Perplexity' },
    { value: 'fireworks', label: 'Fireworks' },
    { value: 'deepseek', label: 'DeepSeek' },
    { value: 'openrouter', label: 'OpenRouter' },
    { value: 'lmstudio', label: 'LM Studio' },
    { value: 'ollama', label: 'Ollama' },
    { value: 'dify', label: 'Dify' },
    { value: 'custom-api', label: 'Custom API' },
  ]

  const handleAIServiceChange = useCallback(
    (newService: AIService) => {
      const selectedModel = defaultModels[newService]
      settingsStore.setState({
        selectAIService: newService,
        selectAIModel: selectedModel,
      })

      if (!isMultiModalModel(newService, selectedModel)) {
        menuStore.setState({ showWebcam: false })

        settingsStore.setState({
          conversationContinuityMode: false,
          slideMode: false,
        })
        slideStore.setState({
          isPlaying: false,
        })
      }

      if (newService !== 'openai' && newService !== 'azure') {
        settingsStore.setState({
          realtimeAPIMode: false,
          audioMode: false,
        })
      }

      if (newService === 'google') {
        if (!googleSearchGroundingModels.includes(selectedModel as any)) {
          settingsStore.setState({ useSearchGrounding: false })
        }
      }
    },
    [selectAIModel]
  )

  const handleRealtimeAPIModeChange = useCallback((newMode: boolean) => {
    settingsStore.setState({
      realtimeAPIMode: newMode,
    })
    if (newMode) {
      settingsStore.setState({
        audioMode: false,
        speechRecognitionMode: 'browser',
        selectAIModel: defaultModels.openaiRealtime,
        initialSpeechTimeout: 0,
        noSpeechTimeout: 0,
        showSilenceProgressBar: false,
        continuousMicListeningMode: false,
      })
    }
  }, [])

  const handleAudioModeChange = useCallback((newMode: boolean) => {
    settingsStore.setState({
      audioMode: newMode,
    })
    if (newMode) {
      settingsStore.setState({
        realtimeAPIMode: false,
        speechRecognitionMode: 'browser',
        selectAIModel: defaultModels.openaiAudio,
      })
    } else {
      settingsStore.setState({
        selectAIModel: defaultModels.openai,
      })
    }
  }, [])

  const handleUpdate = useCallback(() => {
    const wsManager = webSocketStore.getState().wsManager
    if (!wsManager || !wsManager.reconnect()) {
      toastStore.getState().addToast({
        message: t('Toasts.WebSocketReconnectFailed'),
        type: 'error',
        duration: 3000,
      })
    }
  }, [t])

  // 現在選択されているAIサービスのオプションを取得
  const selectedServiceOption = aiServiceOptions.find(
    (option) => option.value === selectAIService
  )

  return externalLinkageMode ? null : (
    <div className="mt-6">
      <div className="my-4 text-xl font-bold">{t('SelectAIService')}</div>
      <div className="my-2">
        <Listbox
          value={selectAIService}
          onChange={(value) => handleAIServiceChange(value as AIService)}
        >
          <div className="relative inline-block min-w-[240px]">
            <Listbox.Button className="w-full px-4 py-2 bg-white hover:bg-white-hover rounded-lg flex items-center cursor-pointer">
              <ServiceLogo
                service={selectAIService as keyof typeof aiServiceLogos}
              />
              <span>{selectedServiceOption?.label}</span>
            </Listbox.Button>
            <Listbox.Options className="absolute z-10 top-[-170px] w-auto min-w-full overflow-auto rounded-lg bg-white py-2 shadow-lg focus:outline-none">
              {aiServiceOptions.map((option) => (
                <Listbox.Option
                  key={option.value}
                  value={option.value}
                  className={({ active }) =>
                    `relative cursor-pointer select-none py-2 px-4 whitespace-nowrap ${
                      active ? 'bg-white-hover' : ''
                    }`
                  }
                >
                  {({ selected }) => (
                    <div className="flex items-center">
                      <ServiceLogo
                        service={option.value as keyof typeof aiServiceLogos}
                      />
                      <span
                        className={selected ? 'font-medium' : 'font-normal'}
                      >
                        {option.label}
                      </span>
                    </div>
                  )}
                </Listbox.Option>
              ))}
            </Listbox.Options>
          </div>
        </Listbox>
      </div>
      {(() => {
        if (selectAIService === 'openai') {
          return (
            <>
              <div className="my-6">
                <div className="my-4 text-xl font-bold">
                  {t('OpenAIAPIKeyLabel')}
                </div>
                <div className="my-4">
                  {t('APIKeyInstruction')}
                  <br />
                  <Link
                    url="https://platform.openai.com/account/api-keys"
                    label="OpenAI"
                  />
                </div>
                <input
                  className="text-ellipsis px-4 py-2 w-col-span-2 bg-white hover:bg-white-hover rounded-lg"
                  type="text"
                  placeholder="sk-..."
                  value={openaiKey}
                  onChange={(e) =>
                    settingsStore.setState({ openaiKey: e.target.value })
                  }
                />
              </div>
              <div className="my-6">
                <div className="my-4 text-xl font-bold">
                  {t('RealtimeAPIMode')}
                </div>
                <div className="my-2">
                  <TextButton
                    onClick={() => {
                      handleRealtimeAPIModeChange(!realtimeAPIMode)
                    }}
                  >
                    {realtimeAPIMode ? t('StatusOn') : t('StatusOff')}
                  </TextButton>
                </div>
              </div>
              <div className="my-6">
                <div className="my-4 text-xl font-bold">{t('AudioMode')}</div>
                <div className="my-2">
                  <TextButton
                    onClick={() => {
                      handleAudioModeChange(!audioMode)
                    }}
                  >
                    {audioMode ? t('StatusOn') : t('StatusOff')}
                  </TextButton>
                </div>
              </div>
              {realtimeAPIMode && (
                <>
                  <div className="my-4 font-bold">
                    {t('RealtimeAPIModeContentType')}
                  </div>
                  <select
                    className="px-4 py-2 w-col-span-2 bg-white hover:bg-white-hover rounded-lg"
                    value={realtimeAPIModeContentType}
                    onChange={(e) => {
                      const model = e.target.value
                      settingsStore.setState({
                        realtimeAPIModeContentType:
                          model as RealtimeAPIModeContentType,
                      })
                    }}
                  >
                    <option value="input_text">{t('InputText')}</option>
                    <option value="input_audio">{t('InputAudio')}</option>
                  </select>
                  <div className="my-4 font-bold">
                    {t('RealtimeAPIModeVoice')}
                  </div>
                  <select
                    className="px-4 py-2 w-col-span-2 bg-white hover:bg-white-hover rounded-lg"
                    value={realtimeAPIModeVoice}
                    onChange={(e) => {
                      const model = e.target.value
                      settingsStore.setState({
                        realtimeAPIModeVoice: model as RealtimeAPIModeVoice,
                      })
                    }}
                  >
                    <option value="alloy">alloy</option>
                    <option value="ash">ash</option>
                    <option value="ballad">ballad</option>
                    <option value="coral">coral</option>
                    <option value="echo">echo</option>
                    <option value="sage">sage</option>
                    <option value="shimmer">shimmer</option>
                    <option value="verse">verse</option>
                  </select>
                  <div className="my-6">
                    <div className="my-4 text-base font-bold">
                      {t('SelectModel')}
                    </div>
                    <select
                      className="px-4 py-2 w-col-span-2 bg-white hover:bg-white-hover rounded-lg"
                      value={selectAIModel}
                      onChange={(e) => {
                        const model = e.target.value
                        settingsStore.setState({ selectAIModel: model })
                      }}
                    >
                      {getOpenAIRealtimeModels().map((model) => (
                        <option key={model} value={model}>
                          {model} {isMultiModalModel('openai', model) ? '📷' : ''}
                        </option>
                      ))}
                    </select>
                  </div>
                  <div className="my-4">
                    <div className="my-4">
                      {t('UpdateRealtimeAPISettingsInfo')}
                    </div>
                    <TextButton onClick={handleUpdate}>
                      {t('UpdateRealtimeAPISettings')}
                    </TextButton>
                  </div>
                </>
              )}
              {audioMode && (
                <>
                  <div className="my-4 font-bold">
                    {t('RealtimeAPIModeContentType')}
                  </div>
                  <select
                    className="px-4 py-2 w-col-span-2 bg-white hover:bg-white-hover rounded-lg"
                    value={audioModeInputType}
                    onChange={(e) => {
                      const model = e.target.value
                      settingsStore.setState({
                        audioModeInputType: model as AudioModeInputType,
                      })
                    }}
                  >
                    <option value="input_text">{t('InputText')}</option>
                    <option value="input_audio">{t('InputAudio')}</option>
                  </select>
                  <div className="my-4 font-bold">
                    {t('RealtimeAPIModeVoice')}
                  </div>
                  <select
                    className="px-4 py-2 w-col-span-2 bg-white hover:bg-white-hover rounded-lg"
                    value={audioModeVoice}
                    onChange={(e) => {
                      const model = e.target.value
                      settingsStore.setState({
                        audioModeVoice: model as OpenAITTSVoice,
                      })
                    }}
                  >
                    <option value="alloy">alloy</option>
                    <option value="echo">echo</option>
                    <option value="fable">fable</option>
                    <option value="onyx">onyx</option>
                    <option value="nova">nova</option>
                    <option value="shimmer">shimmer</option>
                  </select>
                  <div className="my-6">
                    <div className="my-4 text-base font-bold">
                      {t('SelectModel')}
                    </div>
                    <select
                      className="px-4 py-2 w-col-span-2 bg-white hover:bg-white-hover rounded-lg"
                      value={selectAIModel}
                      onChange={(e) => {
                        const model = e.target.value
                        settingsStore.setState({ selectAIModel: model })
                      }}
                    >
                      {getOpenAIAudioModels().map((model) => (
                        <option key={model} value={model}>
                          {model} {isMultiModalModel('openai', model) ? '📷' : ''}
                        </option>
                      ))}
                    </select>
                  </div>
                </>
              )}
              {!realtimeAPIMode && !audioMode && (
                <div className="my-6">
                  <div className="my-4 text-xl font-bold">
                    {t('SelectModel')}
                  </div>
                  <select
                    className="px-4 py-2 w-col-span-2 bg-white hover:bg-white-hover rounded-lg"
                    value={selectAIModel}
                    onChange={(e) => {
                      const model = e.target.value
                      settingsStore.setState({ selectAIModel: model })
                    }}
                  >
                    {getModels('openai').map((model) => (
                      <option key={model} value={model}>
                        {model} {isMultiModalModel('openai', model) ? '📷' : ''}
                      </option>
                    ))}
                  </select>
                </div>
              )}
            </>
          )
        } else if (selectAIService === 'anthropic') {
          return (
            <>
              <div className="my-6">
                <div className="my-4 text-xl font-bold">
                  {t('AnthropicAPIKeyLabel')}
                </div>
                <div className="my-4">
                  {t('APIKeyInstruction')}
                  <br />
                  <Link url="https://console.anthropic.com" label="Anthropic" />
                </div>
                <input
                  className="text-ellipsis px-4 py-2 w-col-span-2 bg-white hover:bg-white-hover rounded-lg"
                  type="text"
                  placeholder="..."
                  value={anthropicKey}
                  onChange={(e) =>
                    settingsStore.setState({ anthropicKey: e.target.value })
                  }
                />
              </div>
              <div className="my-6">
                <div className="my-4 text-xl font-bold">{t('SelectModel')}</div>
                <select
                  className="px-4 py-2 w-col-span-2 bg-white hover:bg-white-hover rounded-lg"
                  value={selectAIModel}
                  onChange={(e) =>
                    settingsStore.setState({
                      selectAIModel: e.target.value,
                    })
                  }
                >
                  {getModels('anthropic').map((model) => (
                    <option key={model} value={model}>
                      {model} {isMultiModalModel('anthropic', model) ? '📷' : ''}
                    </option>
                  ))}
                </select>
              </div>
            </>
          )
        } else if (selectAIService === 'google') {
          return (
            <>
              <div className="my-6">
                <div className="my-4 text-xl font-bold">
                  {t('GoogleAPIKeyLabel')}
                </div>
                <div className="my-4">
                  {t('APIKeyInstruction')}
                  <br />
                  <Link
                    url="https://aistudio.google.com/app/apikey?hl=ja"
                    label="Google AI Studio"
                  />
                </div>
                <input
                  className="text-ellipsis px-4 py-2 w-col-span-2 bg-white hover:bg-white-hover rounded-lg"
                  type="text"
                  placeholder="..."
                  value={googleKey}
                  onChange={(e) =>
                    settingsStore.setState({ googleKey: e.target.value })
                  }
                />
              </div>
              <div className="my-6">
                <div className="my-4 text-xl font-bold">{t('SelectModel')}</div>
                <select
                  className="px-4 py-2 w-col-span-2 bg-white hover:bg-white-hover rounded-lg"
                  value={selectAIModel}
                  onChange={(e) => {
                    const model = e.target.value
                    settingsStore.setState({
                      selectAIModel: model,
                    })

                    // Add check for search grounding compatibility
                    if (!googleSearchGroundingModels.includes(model as any)) {
                      settingsStore.setState({ useSearchGrounding: false })
                    }
                  }}
                >
                  {getModels('google').map((model) => (
                    <option key={model} value={model}>
                      {model} {isMultiModalModel('google', model) ? '📷' : ''}
                    </option>
                  ))}
                </select>
              </div>
              <div className="my-6">
                <div className="my-4 text-xl font-bold">
                  {t('SearchGrounding')}
                </div>
                <div className="my-4">{t('SearchGroundingDescription')}</div>
                <div className="my-2">
                  <TextButton
                    onClick={() => {
                      settingsStore.setState({
                        useSearchGrounding: !useSearchGrounding,
                      })
                    }}
                    disabled={
                      !googleSearchGroundingModels.includes(
                        selectAIModel as any
                      )
                    }
                  >
                    {useSearchGrounding ? t('StatusOn') : t('StatusOff')}
                  </TextButton>
                </div>

                {useSearchGrounding &&
                  googleSearchGroundingModels.includes(
                    selectAIModel as any
                  ) && (
                    <>
                      <div className="mt-6 mb-4 text-xl font-bold">
                        {t('DynamicRetrieval')}
                      </div>
                      <div className="my-4">
                        {t('DynamicRetrievalDescription')}
                      </div>

                      <div className="my-4">
                        <div className="mb-2 font-medium">
                          {t('DynamicRetrievalThreshold')}:{' '}
                          {dynamicRetrievalThreshold.toFixed(1)}
                        </div>
                        <div className="flex items-center">
                          <input
                            type="range"
                            min="0"
                            max="1"
                            step="0.1"
                            value={dynamicRetrievalThreshold}
                            onChange={(e) => {
                              settingsStore.setState({
                                dynamicRetrievalThreshold: parseFloat(
                                  e.target.value
                                ),
                              })
                            }}
                            className="mt-2 mb-4 input-range"
                          />
                        </div>
                      </div>
                    </>
                  )}
              </div>
            </>
          )
        } else if (selectAIService === 'azure') {
          return (
            <>
              <div className="my-6">
                <div className="my-4 text-xl font-bold">
                  {t('AzureAPIKeyLabel')}
                </div>
                <div className="my-4">
                  {t('APIKeyInstruction')}
                  <br />
                  <Link
                    url="https://portal.azure.com/#view/Microsoft_Azure_AI/AzureOpenAI/keys"
                    label="Azure OpenAI"
                  />
                </div>
                <input
                  className="text-ellipsis px-4 py-2 w-col-span-2 bg-white hover:bg-white-hover rounded-lg"
                  type="text"
                  placeholder="..."
                  value={azureKey}
                  onChange={(e) =>
                    settingsStore.setState({ azureKey: e.target.value })
                  }
                />
              </div>
              <div className="my-6">
                <div className="my-4 text-xl font-bold">
                  {t('AzureEndpoint')}
                </div>
                <div className="my-4">
                  Chat API ex.
                  https://RESOURCE_NAME.openai.azure.com/openai/deployments/
                  DEPLOYMENT_NAME/chat/completions?api-version=API_VERSION
                  <br />
                  Realtime API ex.
                  wss://RESOURCE_NAME.openai.azure.com/openai/realtime?
                  api-version=API_VERSION&deployment=DEPLOYMENT_NAME
                </div>
                <input
                  className="text-ellipsis px-4 py-2 w-col-span-2 bg-white hover:bg-white-hover rounded-lg"
                  type="text"
                  placeholder="..."
                  value={azureEndpoint}
                  onChange={(e) =>
                    settingsStore.setState({ azureEndpoint: e.target.value })
                  }
                />
              </div>
              <div className="my-6">
                <div className="my-4 text-xl font-bold">
                  {t('RealtimeAPIMode')}
                </div>
                <div className="my-2">
                  <TextButton
                    onClick={() => {
                      handleRealtimeAPIModeChange(!realtimeAPIMode)
                    }}
                  >
                    {realtimeAPIMode ? t('StatusOn') : t('StatusOff')}
                  </TextButton>
                </div>
                {realtimeAPIMode && (
                  <>
                    <div className="my-4 font-bold">
                      {t('RealtimeAPIModeContentType')}
                    </div>
                    <select
                      className="px-4 py-2 w-col-span-2 bg-white hover:bg-white-hover rounded-lg"
                      value={realtimeAPIModeContentType}
                      onChange={(e) => {
                        const model = e.target.value
                        settingsStore.setState({
                          realtimeAPIModeContentType:
                            model as RealtimeAPIModeContentType,
                        })
                      }}
                    >
                      <option value="input_text">{t('InputText')}</option>
                      <option value="input_audio">{t('InputAudio')}</option>
                    </select>
                    <div className="my-4 font-bold">
                      {t('RealtimeAPIModeVoice')}
                    </div>
                    <select
                      className="px-4 py-2 w-col-span-2 bg-white hover:bg-white-hover rounded-lg"
                      value={realtimeAPIModeVoice}
                      onChange={(e) => {
                        const model = e.target.value
                        settingsStore.setState({
                          realtimeAPIModeVoice:
                            model as RealtimeAPIModeAzureVoice,
                        })
                      }}
                    >
                      <option value="alloy">alloy</option>
                      <option value="amuch">amuch</option>
                      <option value="breeze">breeze</option>
                      <option value="cove">cove</option>
                      <option value="dan">dan</option>
                      <option value="echo">echo</option>
                      <option value="elan">elan</option>
                      <option value="ember">ember</option>
                      <option value="jupiter">jupiter</option>
                      <option value="marilyn">marilyn</option>
                      <option value="shimmer">shimmer</option>
                    </select>
                    <div className="my-4">
                      <div className="my-4">
                        {t('UpdateRealtimeAPISettingsInfo')}
                      </div>
                      <TextButton onClick={handleUpdate}>
                        {t('UpdateRealtimeAPISettings')}
                      </TextButton>
                    </div>
                  </>
                )}
              </div>
            </>
          )
        } else if (selectAIService === 'xai') {
          return (
            <>
              <div className="my-6">
                <div className="my-4 text-xl font-bold">
                  {t('XAIAPIKeyLabel')}
                </div>
                <div className="my-4">
                  {t('APIKeyInstruction')}
                  <br />
                  <Link url="https://x.ai/api" label="xAI Dashboard" />
                </div>
                <input
                  className="text-ellipsis px-4 py-2 w-col-span-2 bg-white hover:bg-white-hover rounded-lg"
                  type="text"
                  placeholder="..."
                  value={xaiKey}
                  onChange={(e) =>
                    settingsStore.setState({ xaiKey: e.target.value })
                  }
                />
              </div>
              <div className="my-6">
                <div className="my-4 text-xl font-bold">{t('SelectModel')}</div>
                <select
                  className="px-4 py-2 w-col-span-2 bg-white hover:bg-white-hover rounded-lg"
                  value={selectAIModel}
                  onChange={(e) =>
                    settingsStore.setState({
                      selectAIModel: e.target.value,
                    })
                  }
                >
                  {getModels('xai').map((model) => (
                    <option key={model} value={model}>
                      {model}
                    </option>
                  ))}
                </select>
              </div>
            </>
          )
        } else if (selectAIService === 'groq') {
          return (
            <>
              <div className="my-6">
                <div className="my-4 text-xl font-bold">
                  {t('GroqAPIKeyLabel')}
                </div>
                <div className="my-4">
                  {t('APIKeyInstruction')}
                  <br />
                  <Link
                    url="https://console.groq.com/keys"
                    label="Groq Dashboard"
                  />
                </div>
                <input
                  className="text-ellipsis px-4 py-2 w-col-span-2 bg-white hover:bg-white-hover rounded-lg"
                  type="text"
                  placeholder="..."
                  value={groqKey}
                  onChange={(e) =>
                    settingsStore.setState({ groqKey: e.target.value })
                  }
                />
              </div>
              <div className="my-6">
                <div className="my-4 text-xl font-bold">{t('SelectModel')}</div>
                <select
                  className="px-4 py-2 w-col-span-2 bg-white hover:bg-white-hover rounded-lg"
                  value={selectAIModel}
                  onChange={(e) =>
                    settingsStore.setState({
                      selectAIModel: e.target.value,
                    })
                  }
                >
                  {getModels('groq').map((model) => (
                    <option key={model} value={model}>
                      {model} {isMultiModalModel('groq', model) ? '📷' : ''}
                    </option>
                  ))}
                </select>
              </div>
            </>
          )
        } else if (selectAIService === 'cohere') {
          return (
            <>
              <div className="my-6">
                <div className="my-4 text-xl font-bold">
                  {t('CohereAPIKeyLabel')}
                </div>
                <div className="my-4">
                  {t('APIKeyInstruction')}
                  <br />
                  <Link
                    url="https://dashboard.cohere.com/api-keys"
                    label="Cohere Dashboard"
                  />
                </div>
                <input
                  className="text-ellipsis px-4 py-2 w-col-span-2 bg-white hover:bg-white-hover rounded-lg"
                  type="text"
                  placeholder="..."
                  value={cohereKey}
                  onChange={(e) =>
                    settingsStore.setState({ cohereKey: e.target.value })
                  }
                />
              </div>
              <div className="my-6">
                <div className="my-4 text-xl font-bold">{t('SelectModel')}</div>
                <select
                  className="px-4 py-2 w-col-span-2 bg-white hover:bg-white-hover rounded-lg"
                  value={selectAIModel}
                  onChange={(e) =>
                    settingsStore.setState({
                      selectAIModel: e.target.value,
                    })
                  }
                >
                  {getModels('cohere').map((model) => (
                    <option key={model} value={model}>
                      {model} {isMultiModalModel('cohere', model) ? '📷' : ''}
                    </option>
                  ))}
                </select>
              </div>
            </>
          )
        } else if (selectAIService === 'mistralai') {
          return (
            <>
              <div className="my-6">
                <div className="my-4 text-xl font-bold">
                  {t('MistralAIAPIKeyLabel')}
                </div>
                <div className="my-4">
                  {t('APIKeyInstruction')}
                  <br />
                  <Link
                    url="https://console.mistral.ai/api-keys/"
                    label="Mistral AI Dashboard"
                  />
                </div>
                <input
                  className="text-ellipsis px-4 py-2 w-col-span-2 bg-white hover:bg-white-hover rounded-lg"
                  type="text"
                  placeholder="..."
                  value={mistralaiKey}
                  onChange={(e) =>
                    settingsStore.setState({ mistralaiKey: e.target.value })
                  }
                />
              </div>
              <div className="my-6">
                <div className="my-4 text-xl font-bold">{t('SelectModel')}</div>
                <select
                  className="px-4 py-2 w-col-span-2 bg-white hover:bg-white-hover rounded-lg"
                  value={selectAIModel}
                  onChange={(e) =>
                    settingsStore.setState({
                      selectAIModel: e.target.value,
                    })
                  }
                >
                  {getModels('mistralai').map((model) => (
                    <option key={model} value={model}>
                      {model} {isMultiModalModel('mistralai', model) ? '📷' : ''}
                    </option>
                  ))}
                </select>
              </div>
            </>
          )
        } else if (selectAIService === 'perplexity') {
          return (
            <>
              <div className="my-6">
                <div className="my-4 text-xl font-bold">
                  {t('PerplexityAPIKeyLabel')}
                </div>
                <div className="my-4">
                  {t('APIKeyInstruction')}
                  <br />
                  <Link
                    url="https://www.perplexity.ai/settings/api"
                    label="Perplexity Dashboard"
                  />
                </div>
                <input
                  className="text-ellipsis px-4 py-2 w-col-span-2 bg-white hover:bg-white-hover rounded-lg"
                  type="text"
                  placeholder="..."
                  value={perplexityKey}
                  onChange={(e) =>
                    settingsStore.setState({ perplexityKey: e.target.value })
                  }
                />
              </div>
              <div className="my-6">
                <div className="my-4 text-xl font-bold">{t('SelectModel')}</div>
                <select
                  className="px-4 py-2 w-col-span-2 bg-white hover:bg-white-hover rounded-lg"
                  value={selectAIModel}
                  onChange={(e) =>
                    settingsStore.setState({
                      selectAIModel: e.target.value,
                    })
                  }
                >
                  {getModels('perplexity').map((model) => (
                    <option key={model} value={model}>
                      {model} {isMultiModalModel('perplexity', model) ? '📷' : ''}
                    </option>
                  ))}
                </select>
              </div>
            </>
          )
        } else if (selectAIService === 'fireworks') {
          return (
            <>
              <div className="my-6">
                <div className="my-4 text-xl font-bold">
                  {t('FireworksAPIKeyLabel')}
                </div>
                <div className="my-4">
                  {t('APIKeyInstruction')}
                  <br />
                  <Link
                    url="https://fireworks.ai/account/api-keys"
                    label="Fireworks Dashboard"
                  />
                </div>
                <input
                  className="text-ellipsis px-4 py-2 w-col-span-2 bg-white hover:bg-white-hover rounded-lg"
                  type="text"
                  placeholder="..."
                  value={fireworksKey}
                  onChange={(e) =>
                    settingsStore.setState({ fireworksKey: e.target.value })
                  }
                />
              </div>
              <div className="my-6">
                <div className="my-4 text-xl font-bold">{t('SelectModel')}</div>
                <select
                  className="px-4 py-2 w-col-span-2 bg-white hover:bg-white-hover rounded-lg"
                  value={selectAIModel}
                  onChange={(e) =>
                    settingsStore.setState({
                      selectAIModel: e.target.value,
                    })
                  }
                >
                  {getModels('fireworks').map((model) => (
                    <option key={model} value={model}>
                      {model.replace('accounts/fireworks/models/', '')} {isMultiModalModel('fireworks', model) ? '📷' : ''}
                    </option>
                  ))}
                </select>
              </div>
            </>
          )
        } else if (
          selectAIService === 'lmstudio' ||
          selectAIService === 'ollama'
        ) {
          return (
            <>
              <div className="my-6">
                <div className="my-4">{t('LocalLLMInfo')}</div>
                <div className="my-4 text-xl font-bold">{t('EnterURL')}</div>
                <div className="my-4">
                  {t('LocalLLMInfo2')}
                  <br />
                  {selectAIService === 'ollama' && (
                    <>
                      ex. http://localhost:11434/api
                      <br />
                    </>
                  )}
                  {selectAIService === 'lmstudio' && (
                    <>ex. http://localhost:1234/v1</>
                  )}
                </div>
                <input
                  className="text-ellipsis px-4 py-2 w-col-span-2 bg-white hover:bg-white-hover rounded-lg"
                  type="text"
                  placeholder="..."
                  value={localLlmUrl}
                  onChange={(e) =>
                    settingsStore.setState({ localLlmUrl: e.target.value })
                  }
                />
              </div>
              <div className="my-6">
                <div className="my-4 text-xl font-bold">{t('SelectModel')}</div>
                <input
                  className="text-ellipsis px-4 py-2 w-col-span-2 bg-white hover:bg-white-hover rounded-lg"
                  type="text"
                  placeholder="..."
                  value={selectAIModel}
                  onChange={(e) =>
                    settingsStore.setState({
                      selectAIModel: e.target.value,
                    })
                  }
                />
              </div>
            </>
          )
        } else if (selectAIService === 'dify') {
          return (
            <>
              <div className="my-6">
                <div className="my-4">{t('DifyInfo')}</div>
                <div className="my-4 text-xl font-bold">
                  {t('DifyAPIKeyLabel')}
                </div>
                <input
                  className="text-ellipsis px-4 py-2 w-col-span-2 bg-white hover:bg-white-hover rounded-lg"
                  type="text"
                  placeholder="..."
                  value={difyKey}
                  onChange={(e) =>
                    settingsStore.setState({ difyKey: e.target.value })
                  }
                />
              </div>
              <div className="my-6">
                <div className="my-4 text-xl font-bold">{t('EnterURL')}</div>
                <div className="my-4">{t('DifyInfo3')}</div>
                <input
                  className="text-ellipsis px-4 py-2 w-col-span-2 bg-white hover:bg-white-hover rounded-lg"
                  type="text"
                  placeholder="..."
                  value={difyUrl}
                  onChange={(e) =>
                    settingsStore.setState({ difyUrl: e.target.value })
                  }
                />
              </div>
            </>
          )
        } else if (selectAIService === 'deepseek') {
          return (
            <div className="my-6">
              <div className="my-4 text-xl font-bold">
                {t('DeepSeekAPIKeyLabel')}
              </div>
              <div className="my-4">
                {t('APIKeyInstruction')}
                <br />
                <Link
                  url="https://platform.deepseek.com/api_keys"
                  label="DeepSeek"
                />
              </div>
              <input
                className="text-ellipsis px-4 py-2 w-col-span-2 bg-white hover:bg-white-hover rounded-lg"
                type="text"
                placeholder="sk-..."
                value={deepseekKey}
                onChange={(e) =>
                  settingsStore.setState({ deepseekKey: e.target.value })
                }
              />
              <div className="my-6">
                <div className="my-4 text-xl font-bold">{t('SelectModel')}</div>
                <select
                  className="px-4 py-2 w-col-span-2 bg-white hover:bg-white-hover rounded-lg"
                  value={selectAIModel}
                  onChange={(e) =>
                    settingsStore.setState({
                      selectAIModel: e.target.value,
                    })
                  }
                >
                  {getModels('deepseek').map((model) => (
                    <option key={model} value={model}>
                      {model} {isMultiModalModel('deepseek', model) ? '📷' : ''}
                    </option>
                  ))}
                </select>
              </div>
            </div>
          )
        } else if (selectAIService === 'openrouter') {
          return (
            <>
              {/* API Key Section */}
              <div className="my-6">
                <div className="my-4 text-xl font-bold">
                  {t('OpenRouterAPIKeyLabel')}
                </div>
                <div className="my-4">
                  {t('APIKeyInstruction')}
                  <br />
                  <Link
                    url="https://openrouter.ai/keys"
                    label={t('OpenRouterDashboardLink', 'OpenRouter Dashboard')}
                  />
                </div>
                <input
                  className="text-ellipsis px-4 py-2 w-col-span-2 bg-white hover:bg-white-hover rounded-lg"
                  type="password"
                  placeholder={t('APIKeyPlaceholder', 'sk-or-...')}
                  value={openrouterKey}
                  onChange={(e) =>
                    settingsStore.setState({ openrouterKey: e.target.value })
                  }
                />
              </div>

              {/* Model Selection Section (LMStudio style) */}
              <div className="my-6">
                <div className="my-4 text-xl font-bold">{t('SelectModel')}</div>
                <div className="my-4">
                  {t('OpenRouterModelNameInstruction')}
                  <br />
                  <Link
                    url="https://openrouter.ai/models"
                    label={t('OpenRouterModelLink', 'OpenRouter Model')}
                  />
                </div>
                <input
                  className="text-ellipsis px-4 py-2 w-col-span-2 bg-white hover:bg-white-hover rounded-lg"
                  type="text"
                  placeholder={t('ModelIdentifierPlaceholder', {
                    defaultValue: 'openai/gpt-4o',
                  })}
                  value={selectAIModel}
                  onChange={(e) =>
                    settingsStore.setState({
                      selectAIModel: e.target.value,
                    })
                  }
                />
              </div>
            </>
          )
        } else if (selectAIService === 'custom-api') {
          return (
            <>
              <div className="my-6">
                <div className="my-4 text-xl font-bold">
                  {t('CustomAPIEndpoint')}
                </div>
                <div className="my-4">{t('CustomAPIEndpointInfo')}</div>
                <input
                  className="text-ellipsis px-4 py-2 w-col-span-2 bg-white hover:bg-white-hover rounded-lg"
                  type="text"
                  placeholder="https://example.com/api/chat"
                  value={customApiUrl}
                  onChange={(e) =>
                    settingsStore.setState({ customApiUrl: e.target.value })
                  }
                />
              </div>
              <div className="my-6">
                <div className="my-4 text-xl font-bold">
                  {t('CustomAPIStream')}
                </div>
                <div className="">{t('CustomAPIStreamForced')}</div>
                <div className="my-2">
                  <TextButton
                    onClick={() => {
                      // 常にONになるように設定
                      settingsStore.setState({
                        customApiStream: true,
                      })
                    }}
                    disabled={true}
                  >
                    {t('StatusOn')}
                  </TextButton>
                </div>
              </div>
              <div className="my-6">
                <div className="my-4 text-xl font-bold">
                  {t('CustomAPIHeaders')}
                </div>
                <div className="my-4">{t('CustomAPIHeadersInfo')}</div>
                <textarea
                  className="text-ellipsis px-4 py-2 w-full h-32 bg-white hover:bg-white-hover rounded-lg"
                  placeholder={`{\n  "Authorization": "Bearer YOUR_TOKEN",\n  "Content-Type": "application/json"\n}`}
                  value={customApiHeaders}
                  onChange={(e) =>
                    settingsStore.setState({ customApiHeaders: e.target.value })
                  }
                />
              </div>
              <div className="my-6">
                <div className="my-4 text-xl font-bold">
                  {t('CustomAPIBody')}
                </div>
                <div className="my-4">{t('CustomAPIBodyInfo')}</div>
                <textarea
                  className="text-ellipsis px-4 py-2 w-full h-32 bg-white hover:bg-white-hover rounded-lg"
                  placeholder={`{\n  "model": "your-model",\n  "temperature": 0.7,\n  "max_tokens": 2000\n}`}
                  value={customApiBody}
                  onChange={(e) =>
                    settingsStore.setState({ customApiBody: e.target.value })
                  }
                />
              </div>
              <div className="my-6">
                <div className="my-4 text-sm">{t('CustomAPIDescription')}</div>
              </div>
              <div className="my-6">
                <div className="my-4 text-xl font-bold">
                  {t('IncludeSystemMessages')}
                </div>
                <div className="my-2">
                  <TextButton
                    onClick={() => {
                      settingsStore.setState({
                        includeSystemMessagesInCustomApi:
                          !includeSystemMessagesInCustomApi,
                      })
                    }}
                  >
                    {includeSystemMessagesInCustomApi
                      ? t('StatusOn')
                      : t('StatusOff')}
                  </TextButton>
                </div>
              </div>
            </>
          )
        }
      })()}
      {selectAIService !== 'dify' && (
        <>
          <div className="my-6">
            <div className="my-4 text-xl font-bold">{t('MaxPastMessages')}</div>
            <div className="my-2">
              <input
                type="number"
                min="1"
                max="100"
                className="px-4 py-2 w-16 bg-white hover:bg-white-hover rounded-lg"
                value={maxPastMessages}
                onChange={(e) => {
                  const value = parseInt(e.target.value)
                  if (
                    Number.isNaN(value) === false &&
                    value >= 1 &&
                    value <= 100
                  ) {
                    settingsStore.setState({ maxPastMessages: value })
                  }
                }}
              />
            </div>
          </div>
          {!realtimeAPIMode &&
            !audioMode &&
            selectAIService !== 'custom-api' && (
              <>
                <div className="my-6">
                  <div className="my-4 text-xl font-bold">
                    {t('Temperature')}: {temperature.toFixed(2)}
                  </div>
                  <input
                    type="range"
                    min={0}
                    max={2}
                    step={0.01}
                    value={temperature}
                    className="mt-2 mb-4 input-range"
                    onChange={(e) =>
                      settingsStore.setState({
                        temperature: parseFloat(e.target.value),
                      })
                    }
                  />
                </div>
                <div className="my-6">
                  <div className="my-4 text-xl font-bold">{t('MaxTokens')}</div>
                  <div className="my-2 text-sm ">{t('MaxTokensInfo')}</div>
                  <div className="my-2">
                    <input
                      type="number"
                      min="1"
                      className="px-4 py-2 w-140 bg-white hover:bg-white-hover rounded-lg"
                      value={maxTokens}
                      onChange={(e) => {
                        const value = parseInt(e.target.value)
                        if (Number.isNaN(value) === false && value >= 1) {
                          settingsStore.setState({ maxTokens: value })
                        }
                      }}
                    />
                  </div>
                </div>
              </>
            )}
          {(realtimeAPIMode || audioMode) && (
            <div className="my-6 p-4 bg-white rounded-lg text-sm ">
              {t('CannotUseParameters')}
            </div>
          )}
        </>
      )}
    </div>
  )
}
export default ModelProvider<|MERGE_RESOLUTION|>--- conflicted
+++ resolved
@@ -14,17 +14,13 @@
   RealtimeAPIModeVoice,
   RealtimeAPIModeAzureVoice,
 } from '@/features/constants/settings'
-import { isMultiModalModel } from '@/features/constants/aiModels'
 import {
   getModels,
   getOpenAIRealtimeModels,
   getOpenAIAudioModels,
-<<<<<<< HEAD
   isMultiModalModel,
-=======
   googleSearchGroundingModels,
   defaultModels,
->>>>>>> b4a3d32b
 } from '@/features/constants/aiModels'
 import toastStore from '@/features/stores/toast'
 import webSocketStore from '@/features/stores/websocketStore'
@@ -385,7 +381,8 @@
                     >
                       {getOpenAIRealtimeModels().map((model) => (
                         <option key={model} value={model}>
-                          {model} {isMultiModalModel('openai', model) ? '📷' : ''}
+                          {model}{' '}
+                          {isMultiModalModel('openai', model) ? '📷' : ''}
                         </option>
                       ))}
                     </select>
@@ -452,7 +449,8 @@
                     >
                       {getOpenAIAudioModels().map((model) => (
                         <option key={model} value={model}>
-                          {model} {isMultiModalModel('openai', model) ? '📷' : ''}
+                          {model}{' '}
+                          {isMultiModalModel('openai', model) ? '📷' : ''}
                         </option>
                       ))}
                     </select>
@@ -517,7 +515,8 @@
                 >
                   {getModels('anthropic').map((model) => (
                     <option key={model} value={model}>
-                      {model} {isMultiModalModel('anthropic', model) ? '📷' : ''}
+                      {model}{' '}
+                      {isMultiModalModel('anthropic', model) ? '📷' : ''}
                     </option>
                   ))}
                 </select>
@@ -924,7 +923,8 @@
                 >
                   {getModels('mistralai').map((model) => (
                     <option key={model} value={model}>
-                      {model} {isMultiModalModel('mistralai', model) ? '📷' : ''}
+                      {model}{' '}
+                      {isMultiModalModel('mistralai', model) ? '📷' : ''}
                     </option>
                   ))}
                 </select>
@@ -969,7 +969,8 @@
                 >
                   {getModels('perplexity').map((model) => (
                     <option key={model} value={model}>
-                      {model} {isMultiModalModel('perplexity', model) ? '📷' : ''}
+                      {model}{' '}
+                      {isMultiModalModel('perplexity', model) ? '📷' : ''}
                     </option>
                   ))}
                 </select>
@@ -1014,7 +1015,8 @@
                 >
                   {getModels('fireworks').map((model) => (
                     <option key={model} value={model}>
-                      {model.replace('accounts/fireworks/models/', '')} {isMultiModalModel('fireworks', model) ? '📷' : ''}
+                      {model.replace('accounts/fireworks/models/', '')}{' '}
+                      {isMultiModalModel('fireworks', model) ? '📷' : ''}
                     </option>
                   ))}
                 </select>
