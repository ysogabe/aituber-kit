import { useEffect, useState } from 'react'
import { useTranslation } from 'react-i18next'

import homeStore from '@/features/stores/home'
import menuStore from '@/features/stores/menu'
import settingsStore, { SettingsState } from '@/features/stores/settings'
import toastStore from '@/features/stores/toast'
import { SYSTEM_PROMPT } from '@/features/constants/systemPromptConstants'
import { TextButton } from '../textButton'

// Character型の定義
type Character = Pick<
  SettingsState,
  | 'characterName'
  | 'showAssistantText'
  | 'showCharacterName'
  | 'systemPrompt'
  | 'characterPreset1'
  | 'characterPreset2'
  | 'characterPreset3'
  | 'characterPreset4'
  | 'characterPreset5'
  | 'customPresetName1'
  | 'customPresetName2'
  | 'customPresetName3'
  | 'customPresetName4'
  | 'customPresetName5'
  | 'selectedPresetIndex'
  | 'selectedVrmPath'
  | 'selectedLive2DPath'
>

const emotionFields = [
  {
    key: 'neutralEmotions',
    label: 'Neutral Emotions',
    defaultValue: ['Neutral'],
  },
  {
    key: 'happyEmotions',
    label: 'Happy Emotions',
    defaultValue: ['Happy,Happy2'],
  },
  {
    key: 'sadEmotions',
    label: 'Sad Emotions',
    defaultValue: ['Sad,Sad2,Troubled'],
  },
  {
    key: 'angryEmotions',
    label: 'Angry Emotions',
    defaultValue: ['Angry,Focus'],
  },
  {
    key: 'relaxedEmotions',
    label: 'Relaxed Emotions',
    defaultValue: ['Relaxed'],
  },
] as const

const motionFields = [
  { key: 'idleMotionGroup', label: 'Idle Motion Group', defaultValue: 'Idle' },
  {
    key: 'neutralMotionGroup',
    label: 'Neutral Motion Group',
    defaultValue: 'Neutral',
  },
  {
    key: 'happyMotionGroup',
    label: 'Happy Motion Group',
    defaultValue: 'Happy',
  },
  { key: 'sadMotionGroup', label: 'Sad Motion Group', defaultValue: 'Sad' },
  {
    key: 'angryMotionGroup',
    label: 'Angry Motion Group',
    defaultValue: 'Angry',
  },
  {
    key: 'relaxedMotionGroup',
    label: 'Relaxed Motion Group',
    defaultValue: 'Relaxed',
  },
] as const

interface Live2DModel {
  path: string
  name: string
  expressions: string[]
  motions: string[]
}

type EmotionFieldKey = (typeof emotionFields)[number]['key']

const Live2DSettingsForm = () => {
  const store = settingsStore()
  const { t } = useTranslation()
  const [currentModel, setCurrentModel] = useState<Live2DModel | null>(null)
  const [openDropdown, setOpenDropdown] = useState<EmotionFieldKey | null>(null)

  useEffect(() => {
    // 現在選択されているLive2Dモデルの情報を取得
    const fetchCurrentModel = async () => {
      try {
        const response = await fetch('/api/get-live2d-list')
        const models: Live2DModel[] = await response.json()
        const selected = models.find(
          (model) => model.path === store.selectedLive2DPath
        )
        setCurrentModel(selected || null)
      } catch (error) {
        console.error('Error fetching Live2D model info:', error)
      }
    }

    if (store.selectedLive2DPath) {
      fetchCurrentModel()
    }
  }, [store.selectedLive2DPath])

  // コンポーネントマウント時にデフォルト値を設定
  useEffect(() => {
    const updates: Record<string, any> = {}

    emotionFields.forEach((field) => {
      if (!store[field.key] || store[field.key].length === 0) {
        updates[field.key] = field.defaultValue
      }
    })

    motionFields.forEach((field) => {
      if (!store[field.key] || store[field.key] === '') {
        updates[field.key] = field.defaultValue
      }
    })

    if (Object.keys(updates).length > 0) {
      settingsStore.setState(updates)
    }
  }, [])

  const handleEmotionChange = (
    key: EmotionFieldKey,
    expression: string,
    checked: boolean
  ) => {
    const currentValues = store[key]
    const newValues = checked
      ? [...currentValues, expression]
      : currentValues.filter((value) => value !== expression)

    settingsStore.setState({
      [key]: newValues,
    })
  }

  const handleMotionChange = (key: string, value: string) => {
    settingsStore.setState({
      [key]: value,
    })
  }

  if (!currentModel) {
    return (
      <div className="flex items-center justify-center h-32 text-gray-500">
        {t('Live2D.LoadingModel')}
      </div>
    )
  }

  return (
    <div className="space-y-8">
      <div className="mb-6">
        <div className="mb-4 text-xl font-bold">{t('Live2D.Emotions')}</div>
        <div className="mb-6 text-base whitespace-pre-line">
          {t('Live2D.EmotionInfo')}
        </div>
        <div className="space-y-4 text-sm">
          {emotionFields.map((field) => (
            <div key={field.key}>
              <label className="block mb-2 text-base font-bold">
                {t(`Live2D.${field.key}`)}
              </label>
              <div className="relative">
                <button
                  type="button"
                  className="w-full px-2 py-2 bg-white hover:bg-white-hover rounded-lg text-left flex items-center justify-between"
                  onClick={() =>
                    setOpenDropdown(
                      openDropdown === field.key ? null : field.key
                    )
                  }
                >
                  <div className="flex flex-wrap gap-4">
                    {store[field.key].length > 0 ? (
                      store[field.key].map((expression) => (
                        <span
                          key={expression}
                          className="inline-flex items-center px-2 py-1 bg-primary/10 rounded-lg mr-1"
                        >
                          {expression}
                          <button
                            type="button"
                            className="ml-4 text-gray-500 hover:text-gray-700"
                            onClick={(e) => {
                              e.stopPropagation()
                              handleEmotionChange(field.key, expression, false)
                            }}
                          >
                            <svg
                              className="h-4 w-4"
                              fill="none"
                              viewBox="0 0 24 24"
                              stroke="currentColor"
                            >
                              <path
                                strokeLinecap="round"
                                strokeLinejoin="round"
                                strokeWidth={2}
                                d="M6 18L18 6M6 6l12 12"
                              />
                            </svg>
                          </button>
                        </span>
                      ))
                    ) : (
                      <span className="">{t('Live2D.SelectEmotions')}</span>
                    )}
                  </div>
                  <svg
                    className={`h-4 w-4  transition-transform ${
                      openDropdown === field.key ? 'rotate-180' : ''
                    }`}
                    viewBox="0 0 16 16"
                    fill="none"
                    stroke="currentColor"
                  >
                    <path
                      strokeLinecap="round"
                      strokeLinejoin="round"
                      strokeWidth={1.5}
                      d="M2 5l6 6 6-6"
                    />
                  </svg>
                </button>
                {openDropdown === field.key && (
                  <div className="absolute z-10 w-full mt-4 max-h-[200px] overflow-y-auto bg-white rounded-lg shadow-lg border-gray-200 divide-y divide-gray-200">
                    {currentModel.expressions.map((expression) => (
                      <label
                        key={expression}
                        className="flex items-center px-4 py-2 hover:bg-white-hover cursor-pointer"
                      >
                        <input
                          type="checkbox"
                          className="h-4 w-4 rounded border-gray-300 text-primary focus:ring-primary mr-2"
                          checked={store[field.key].includes(expression)}
                          onChange={(e) =>
                            handleEmotionChange(
                              field.key,
                              expression,
                              e.target.checked
                            )
                          }
                        />
                        <span className="text-base">{expression}</span>
                      </label>
                    ))}
                  </div>
                )}
              </div>
            </div>
          ))}
        </div>
      </div>

      <div className="">
        <div className="mb-4 text-xl font-bold">{t('Live2D.MotionGroups')}</div>
        <div className="mb-6 text-base text-gray-500 whitespace-pre-line">
          {t('Live2D.MotionGroupsInfo')}
        </div>
        <div className="space-y-4">
          {motionFields.map((field) => (
            <div key={field.key}>
              <label className="block mb-2 text-base font-bold">
                {t(`Live2D.${field.key}`)}
              </label>
              <div className="relative">
                <select
                  className="w-full px-4 py-2 bg-white hover:bg-white-hover rounded-lg appearance-none cursor-pointer"
                  value={store[field.key]}
                  onChange={(e) =>
                    handleMotionChange(field.key, e.target.value)
                  }
                >
                  <option value="" className="">
                    {t('Live2D.SelectMotionGroup')}
                  </option>
                  {currentModel.motions.map((motion) => (
                    <option
                      key={motion}
                      value={motion}
                      className="py-4 px-8 hover:bg-primary hover:text-white"
                    >
                      {motion}
                    </option>
                  ))}
                </select>
                <div className="absolute inset-y-0 right-16 flex items-center pointer-events-none">
                  <svg
                    className="h-4 w-4 "
                    viewBox="0 0 16 16"
                    fill="none"
                    stroke="currentColor"
                  >
                    <path
                      strokeLinecap="round"
                      strokeLinejoin="round"
                      strokeWidth={1.5}
                      d="M2 5l6 6 6-6"
                    />
                  </svg>
                </div>
              </div>
            </div>
          ))}
        </div>
      </div>
    </div>
  )
}

const Character = () => {
  const { t } = useTranslation()
  const { characterName, selectedVrmPath, selectedLive2DPath, modelType } =
    settingsStore()
  const [vrmFiles, setVrmFiles] = useState<string[]>([])
  const [live2dModels, setLive2dModels] = useState<
    Array<{ path: string; name: string }>
  >([])
  const selectAIService = settingsStore((s) => s.selectAIService)
  const systemPrompt = settingsStore((s) => s.systemPrompt)
  const characterPresets = [
    {
      key: 'characterPreset1',
      value: settingsStore((s) => s.characterPreset1),
    },
    {
      key: 'characterPreset2',
      value: settingsStore((s) => s.characterPreset2),
    },
    {
      key: 'characterPreset3',
      value: settingsStore((s) => s.characterPreset3),
    },
    {
      key: 'characterPreset4',
      value: settingsStore((s) => s.characterPreset4),
    },
    {
      key: 'characterPreset5',
      value: settingsStore((s) => s.characterPreset5),
    },
  ]
  const [tooltipText, setTooltipText] = useState('')

  const [tooltip, setTooltip] = useState<{
    x: number
    y: number
    visible: boolean
  }>({
    x: 0,
    y: 0,
    visible: false,
  })

  // ツールチップの縦のサイズの上限を20vhに設定
  const tooltipMaxHeight = '20vh'

  // ツールチップの表示位置を調整するための定数
  const tooltipOffsetX = 15
  const tooltipOffsetY = 10

  const handleMouseMove = (e: React.MouseEvent) => {
    setTooltip({
      x: e.clientX + tooltipOffsetX,
      y: e.clientY + tooltipOffsetY,
      visible: true,
    })
  }

  const handleMouseLeave = () => {
    setTooltip((prev) => ({ ...prev, visible: false }))
  }

  useEffect(() => {
    fetch('/api/get-vrm-list')
      .then((res) => res.json())
      .then((files) => setVrmFiles(files))
      .catch((error) => {
        console.error('Error fetching VRM list:', error)
      })

    fetch('/api/get-live2d-list')
      .then((res) => res.json())
      .then((models) => setLive2dModels(models))
      .catch((error) => {
        console.error('Error fetching Live2D list:', error)
      })
  }, [])

  const handleVrmUpload = async (file: File) => {
    const formData = new FormData()
    formData.append('file', file)

    const response = await fetch('/api/upload-vrm-list', {
      method: 'POST',
      body: formData,
    })

    if (response.ok) {
      const { path } = await response.json()
      settingsStore.setState({ selectedVrmPath: path })
      const { viewer } = homeStore.getState()
      viewer.loadVrm(path)

      // リストを更新
      fetch('/api/get-vrm-list')
        .then((res) => res.json())
        .then((files) => setVrmFiles(files))
        .catch((error) => {
          console.error('Error fetching VRM list:', error)
        })
    }
  }

  return (
    <>
      <div className="">
        <div className="mb-4 text-xl font-bold">{t('CharacterName')}</div>
        <input
          className="text-ellipsis px-4 py-2 w-col-span-2 bg-white hover:bg-white-hover rounded-lg"
          type="text"
          placeholder={t('CharacterName')}
          value={characterName}
          onChange={(e) =>
            settingsStore.setState({ characterName: e.target.value })
          }
        />

        <div className="mt-6 mb-4 text-xl font-bold">
          {t('CharacterModelLabel')}
        </div>
        <div className="mb-4 text-base">{t('CharacterModelInfo')}</div>

        <div className="flex mb-2">
          <button
            className={`px-4 py-2 rounded-lg mr-2 ${
              modelType === 'vrm'
                ? 'bg-primary text-white'
                : 'bg-white hover:bg-white-hover'
            }`}
            onClick={() => settingsStore.setState({ modelType: 'vrm' })}
          >
            VRM
          </button>
          <button
            className={`px-4 py-2 rounded-lg ${
              modelType === 'live2d'
                ? 'bg-primary text-white'
                : 'bg-white hover:bg-white-hover'
            }`}
            onClick={() => settingsStore.setState({ modelType: 'live2d' })}
          >
            Live2D
          </button>
        </div>

        {modelType === 'vrm' ? (
          <>
            <select
              className="text-ellipsis px-4 py-2 w-col-span-2 bg-white hover:bg-white-hover rounded-lg"
              value={selectedVrmPath}
              onChange={(e) => {
                const path = e.target.value
                settingsStore.setState({ selectedVrmPath: path })
                const { viewer } = homeStore.getState()
                viewer.loadVrm(path)
              }}
            >
              {vrmFiles.map((file) => (
                <option key={file} value={`/vrm/${file}`}>
                  {file.replace('.vrm', '')}
                </option>
              ))}
            </select>

            <div className="my-4">
              <TextButton
                onClick={() => {
                  const { fileInput } = menuStore.getState()
                  if (fileInput) {
                    fileInput.accept = '.vrm'
                    fileInput.onchange = (e) => {
                      const file = (e.target as HTMLInputElement).files?.[0]
                      if (file) {
                        handleVrmUpload(file)
                      }
                    }
                    fileInput.click()
                  }
                }}
              >
                {t('OpenVRM')}
              </TextButton>
            </div>
          </>
        ) : (
          <>
            <div className="my-4 whitespace-pre-line">
              {t('Live2D.FileInfo')}
            </div>
            <select
              className="text-ellipsis px-4 py-2 w-col-span-2 bg-white hover:bg-white-hover rounded-lg mb-2"
              value={selectedLive2DPath}
              onChange={(e) => {
                const path = e.target.value
                settingsStore.setState({ selectedLive2DPath: path })
              }}
            >
              {live2dModels.map((model) => (
                <option key={model.path} value={model.path}>
                  {model.name}
                </option>
              ))}
            </select>
            <div className="my-4">
              <Live2DSettingsForm />
            </div>
          </>
        )}

        <div className="my-6 mb-2">
          <div className="my-4 text-xl font-bold">
            {t('CharacterSettingsPrompt')}
          </div>
          {selectAIService === 'dify' ? (
            <div className="my-4">{t('DifyInstruction')}</div>
          ) : (
            <div className="my-4 whitespace-pre-line">
              {t('CharacterSettingsInfo')}
            </div>
          )}
          <TextButton
            onClick={() =>
              settingsStore.setState({ systemPrompt: SYSTEM_PROMPT })
            }
          >
            {t('CharacterSettingsReset')}
          </TextButton>
        </div>
<<<<<<< HEAD
        <textarea
          value={systemPrompt}
          onChange={(e) =>
            settingsStore.setState({ systemPrompt: e.target.value })
          }
          className="px-4 py-2 bg-white hover:bg-white-hover h-40 rounded-lg w-full"
        ></textarea>
=======
        <div className="my-16 whitespace-pre-line">
          {t('CharacterpresetInfo')}
        </div>
        <div className="my-24 mb-8">
          <div className="flex flex-wrap gap-2 mb-4" role="tablist">
            {characterPresets.map(({ key, value }, index) => {
              const customNameKey =
                `customPresetName${index + 1}` as keyof Character
              const customName = settingsStore(
                (s) => s[customNameKey] as string
              )
              const selectedIndex = settingsStore((s) => s.selectedPresetIndex)
              const isSelected = selectedIndex === index

              return (
                <button
                  key={key}
                  onClick={() => {
                    // プリセット選択時に内容を表示し、systemPromptも更新
                    settingsStore.setState({
                      selectedPresetIndex: index,
                      systemPrompt: value,
                    })

                    toastStore.getState().addToast({
                      message: t('Toasts.PresetSwitching', {
                        presetName: customName,
                      }),
                      type: 'info',
                      tag: `character-preset-switching-${index + 1}`,
                    })
                  }}
                  role="tab"
                  aria-selected={isSelected}
                  tabIndex={0}
                  onKeyDown={(e) => {
                    if (e.key === 'Enter' || e.key === ' ') {
                      e.preventDefault()
                      settingsStore.setState({
                        selectedPresetIndex: index,
                        systemPrompt: value,
                      })

                      toastStore.getState().addToast({
                        message: t('Toasts.PresetSwitching', {
                          presetName: customName,
                        }),
                        type: 'info',
                        tag: `character-preset-switching-${index + 1}`,
                      })
                    }
                  }}
                  className={`px-4 py-2 rounded-md text-sm ${
                    isSelected
                      ? 'bg-primary text-white'
                      : 'bg-surface1 hover:bg-surface1-hover text-gray-800'
                  }`}
                >
                  {customName}
                </button>
              )
            })}
          </div>

          {characterPresets.map(({ key, value }, index) => {
            const customNameKey =
              `customPresetName${index + 1}` as keyof Character
            const customName = settingsStore((s) => s[customNameKey] as string)
            const selectedIndex = settingsStore((s) => s.selectedPresetIndex)
            const isSelected = selectedIndex === index

            if (!isSelected) return null

            return (
              <div key={key} className="space-y-4">
                <div className="flex items-center space-x-2">
                  <input
                    type="text"
                    value={customName}
                    onChange={(e) => {
                      settingsStore.setState({
                        [customNameKey]: e.target.value,
                      })
                    }}
                    aria-label={t('PresetNameLabel', {
                      defaultValue: 'Preset Name',
                    })}
                    className="px-3 py-2 bg-white border border-gray-300 rounded-md text-sm w-full"
                    placeholder={t(`Characterpreset${index + 1}`)}
                  />
                </div>
                <textarea
                  value={systemPrompt}
                  onChange={(e) => {
                    const newValue = e.target.value
                    // システムプロンプトとプリセットの内容を同時に更新
                    settingsStore.setState({
                      systemPrompt: newValue,
                      [key]: newValue,
                    })
                  }}
                  aria-label={t('SystemPromptLabel', {
                    defaultValue: 'System Prompt',
                  })}
                  className="px-3 py-2 bg-white border border-gray-300 rounded-md w-full h-64 text-sm"
                />
              </div>
            )
          })}
        </div>
>>>>>>> e14e125f
      </div>
    </>
  )
}
export default Character<|MERGE_RESOLUTION|>--- conflicted
+++ resolved
@@ -544,9 +544,9 @@
             {t('CharacterSettingsPrompt')}
           </div>
           {selectAIService === 'dify' ? (
-            <div className="my-4">{t('DifyInstruction')}</div>
+            <div className="my-16">{t('DifyInstruction')}</div>
           ) : (
-            <div className="my-4 whitespace-pre-line">
+            <div className="my-16 whitespace-pre-line">
               {t('CharacterSettingsInfo')}
             </div>
           )}
@@ -558,15 +558,6 @@
             {t('CharacterSettingsReset')}
           </TextButton>
         </div>
-<<<<<<< HEAD
-        <textarea
-          value={systemPrompt}
-          onChange={(e) =>
-            settingsStore.setState({ systemPrompt: e.target.value })
-          }
-          className="px-4 py-2 bg-white hover:bg-white-hover h-40 rounded-lg w-full"
-        ></textarea>
-=======
         <div className="my-16 whitespace-pre-line">
           {t('CharacterpresetInfo')}
         </div>
@@ -677,7 +668,6 @@
             )
           })}
         </div>
->>>>>>> e14e125f
       </div>
     </>
   )
