import type { NextApiRequest, NextApiResponse } from 'next'

type Data = {
  audio?: Buffer
  error?: string
}

const getLanguageCode = (selectLanguage: string): string => {
  switch (selectLanguage) {
    case 'ja':
      return 'JP'
    case 'en':
      return 'EN'
    case 'zh':
      return 'ZH'
    case 'zh-TW':
      return 'ZH'
    case 'ko':
      return 'EN'
    default:
      return 'JP'
  }
}

export default async function handler(
  req: NextApiRequest,
  res: NextApiResponse<Data>
) {
  const body = req.body // JSON.parse を削除
  const message = body.message
  const stylebertvits2ModelId = body.stylebertvits2ModelId
<<<<<<< HEAD
  const stylebertvits2ServerUrl =
    body.stylebertvits2ServerUrl || process.env.STYLEBERTVITS2_SERVER_URL
=======
  const stylebertvits2ServerUrl = body.stylebertvits2ServerUrl
  const stylebertvits2ApiKey = body.stylebertvits2ApiKey
>>>>>>> ae0d5293
  const stylebertvits2Style = body.stylebertvits2Style
  const stylebertvits2SdpRatio = body.stylebertvits2SdpRatio
  const stylebertvits2Length = body.stylebertvits2Length
  const selectLanguage = getLanguageCode(body.selectLanguage)

  try {
    if (!stylebertvits2ServerUrl.includes('https://api.runpod.ai')) {
      const queryParams = new URLSearchParams({
        text: message,
        model_id: stylebertvits2ModelId,
        style: stylebertvits2Style,
        sdp_ratio: stylebertvits2SdpRatio,
        length: stylebertvits2Length,
        language: selectLanguage,
      })

      const voice = await fetch(
        `${stylebertvits2ServerUrl.replace(/\/$/, '')}/voice?${queryParams}`,
        {
          method: 'GET',
          headers: {
            'Content-Type': 'audio/wav',
          },
        }
      )

      if (!voice.ok) {
        throw new Error(
          `サーバーからの応答が異常です。ステータスコード: ${voice.status}`
        )
      }

      const arrayBuffer = await voice.arrayBuffer()
      const buffer = Buffer.from(arrayBuffer)
      res.writeHead(200, {
        'Content-Type': 'audio/wav',
        'Content-Length': buffer.length,
      })
      res.end(buffer)
    } else {
      const voice = await fetch(
        `${stylebertvits2ServerUrl.replace(/\/$/, '')}`,
        {
          method: 'POST',
          headers: {
            'Content-Type': 'application/json',
            Authorization: `Bearer ${stylebertvits2ApiKey}`,
          },
          body: JSON.stringify({
            input: {
              action: '/voice',
              model_id: stylebertvits2ModelId,
              text: message,
              style: stylebertvits2Style,
              sdp_ratio: stylebertvits2SdpRatio,
              length: stylebertvits2Length,
              language: selectLanguage,
            },
          }),
        }
      )

      if (!voice.ok) {
        throw new Error(
          `サーバーからの応答が異常です。ステータスコード: ${voice.status}`
        )
      }

      const voiceData = await voice.json()
      const base64Audio = voiceData.output.voice
      const buffer = Buffer.from(base64Audio, 'base64')

      res.writeHead(200, {
        'Content-Type': 'audio/wav',
        'Content-Length': buffer.length,
      })
      res.end(buffer)
    }
  } catch (error: any) {
    res.status(500).json({ error: error.message })
  }
}<|MERGE_RESOLUTION|>--- conflicted
+++ resolved
@@ -29,13 +29,10 @@
   const body = req.body // JSON.parse を削除
   const message = body.message
   const stylebertvits2ModelId = body.stylebertvits2ModelId
-<<<<<<< HEAD
   const stylebertvits2ServerUrl =
     body.stylebertvits2ServerUrl || process.env.STYLEBERTVITS2_SERVER_URL
-=======
-  const stylebertvits2ServerUrl = body.stylebertvits2ServerUrl
-  const stylebertvits2ApiKey = body.stylebertvits2ApiKey
->>>>>>> ae0d5293
+  const stylebertvits2ApiKey =
+    body.stylebertvits2ApiKey || process.env.STYLEBERTVITS2_API_KEY
   const stylebertvits2Style = body.stylebertvits2Style
   const stylebertvits2SdpRatio = body.stylebertvits2SdpRatio
   const stylebertvits2Length = body.stylebertvits2Length
