<<<<<<< HEAD
import { wait } from '@/utils/wait'
import { synthesizeVoiceApi } from './synthesizeVoice'
import { synthesizeVoiceGoogleApi } from './synthesizeVoiceGoogle'
import { synthesizeStyleBertVITS2Api } from './synthesizeStyleBertVITS2'
import { Viewer } from '../vrmViewer/viewer'
import { Screenplay, Talk } from './messages'
import englishToJapanese from '@/utils/englishToJapanese.json'
import { synthesizeVoiceElevenlabsApi } from './synthesizeVoiceElevenlabs'
=======
import { Language } from '@/features/constants/settings'
import homeStore from '@/features/stores/home'
import settingsStore from '@/features/stores/settings'
import englishToJapanese from '@/utils/englishToJapanese.json'
import { wait } from '@/utils/wait'
import { Screenplay, Talk } from './messages'
import { synthesizeStyleBertVITS2Api } from './synthesizeStyleBertVITS2'
import { synthesizeVoiceApi } from './synthesizeVoice'
import { synthesizeVoiceElevenlabsApi } from './synthesizeVoiceElevenlabs'
import { synthesizeVoiceGoogleApi } from './synthesizeVoiceGoogle'
>>>>>>> a871a454

interface EnglishToJapanese {
  [key: string]: string
}

const VOICE_VOX_API_URL =
  process.env.NEXT_PUBLIC_VOICE_VOX_API_URL || 'http://localhost:50021'
const typedEnglishToJapanese = englishToJapanese as EnglishToJapanese

const createSpeakCharacter = () => {
  let lastTime = 0
  let prevFetchPromise: Promise<unknown> = Promise.resolve()
  let prevSpeakPromise: Promise<unknown> = Promise.resolve()

  return (
    screenplay: Screenplay,
    onStart?: () => void,
    onComplete?: () => void
  ) => {
<<<<<<< HEAD
    onStart?.()

    if (changeEnglishToJapanese && selectLanguage === 'JP') {
=======
    const ss = settingsStore.getState()
    onStart?.()

    if (ss.changeEnglishToJapanese && ss.selectLanguage === 'ja') {
>>>>>>> a871a454
      // 英単語を日本語で読み上げる
      screenplay.talk.message = convertEnglishToJapaneseReading(
        screenplay.talk.message
      )
    }

    const fetchPromise = prevFetchPromise.then(async () => {
      const now = Date.now()
      if (now - lastTime < 1000) {
        await wait(1000 - (now - lastTime))
      }
      let buffer
<<<<<<< HEAD
      if (selectVoice == 'koeiromap') {
        buffer = await fetchAudio(screenplay.talk, koeiroApiKey).catch(
          () => null
        )
      } else if (selectVoice == 'voicevox') {
        buffer = await fetchAudioVoiceVox(
          screenplay.talk,
          voicevoxSpeaker
        ).catch(() => null)
      } else if (selectVoice == 'google') {
        const googleTtsTypeByLang = getGoogleTtsType(
          googleTtsType,
          selectLanguage
=======
      if (ss.selectVoice == 'koeiromap') {
        buffer = await fetchAudio(screenplay.talk, ss.koeiromapKey).catch(
          () => null
        )
      } else if (ss.selectVoice == 'voicevox') {
        buffer = await fetchAudioVoiceVox(
          screenplay.talk,
          ss.voicevoxSpeaker
        ).catch(() => null)
      } else if (ss.selectVoice == 'google') {
        const googleTtsTypeByLang = getGoogleTtsType(
          ss.googleTtsType,
          ss.selectLanguage
>>>>>>> a871a454
        )
        buffer = await fetchAudioGoogle(
          screenplay.talk,
          googleTtsTypeByLang
        ).catch(() => null)
<<<<<<< HEAD
      } else if (selectVoice == 'stylebertvits2') {
        buffer = await fetchAudioStyleBertVITS2(
          screenplay.talk,
          stylebertvits2ServerUrl,
          stylebertvits2ModelId,
          stylebertvits2Style,
          selectLanguage
        ).catch(() => null)
      } else if (selectVoice == 'gsvitts') {
        buffer = await fetchAudioVoiceGSVIApi(
          screenplay.talk,
          gsviTtsServerUrl,
          gsviTtsModelId,
          gsviTtsBatchSize,
          gsviTtsSpeechRate
        ).catch(() => null)
      } else if (selectVoice == 'elevenlabs') {
        buffer = await fetchAudioElevenlabs(
          screenplay.talk,
          elevenlabsApiKey,
          elevenlabsVoiceId,
          selectLanguage
=======
      } else if (ss.selectVoice == 'stylebertvits2') {
        buffer = await fetchAudioStyleBertVITS2(
          screenplay.talk,
          ss.stylebertvits2ServerUrl,
          ss.stylebertvits2ModelId,
          ss.stylebertvits2Style,
          ss.selectLanguage
        ).catch(() => null)
      } else if (ss.selectVoice == 'gsvitts') {
        buffer = await fetchAudioVoiceGSVIApi(
          screenplay.talk,
          ss.gsviTtsServerUrl,
          ss.gsviTtsModelId,
          ss.gsviTtsBatchSize,
          ss.gsviTtsSpeechRate
        ).catch(() => null)
      } else if (ss.selectVoice == 'elevenlabs') {
        buffer = await fetchAudioElevenlabs(
          screenplay.talk,
          ss.elevenlabsApiKey,
          ss.elevenlabsVoiceId,
          ss.selectLanguage
>>>>>>> a871a454
        ).catch(() => null)
      }
      lastTime = Date.now()
      return buffer
    })

    prevFetchPromise = fetchPromise
    prevSpeakPromise = Promise.all([fetchPromise, prevSpeakPromise]).then(
      ([audioBuffer]) => {
        if (!audioBuffer) {
          return
        }
<<<<<<< HEAD
        return viewer.model?.speak(audioBuffer, screenplay)
=======
        const hs = homeStore.getState()
        return hs.viewer.model?.speak(audioBuffer, screenplay)
>>>>>>> a871a454
      }
    )
    prevSpeakPromise.then(() => {
      onComplete?.()
    })
  }
}

function convertEnglishToJapaneseReading(text: string): string {
  const sortedKeys = Object.keys(typedEnglishToJapanese).sort(
    (a, b) => b.length - a.length
  )

  return sortedKeys.reduce((result, englishWord) => {
    const japaneseReading = typedEnglishToJapanese[englishWord]
    const regex = new RegExp(`\\b${englishWord}\\b`, 'gi')
    return result.replace(regex, japaneseReading)
  }, text)
}

function getGoogleTtsType(
  googleTtsType: string,
<<<<<<< HEAD
  selectLanguage: string
): string {
  if (googleTtsType && googleTtsType !== '') {
    return googleTtsType
  }

  const storedData = window.localStorage.getItem('chatVRMParams')
  if (storedData) {
    const params = JSON.parse(storedData)
    const langCode = params.selectLanguage
    if (langCode) {
      return getGppgleTtsType(langCode) || ''
    }
  }
  return ''
=======
  selectLanguage: Language
): string {
  if (googleTtsType) return googleTtsType
  return getGppgleTtsType(selectLanguage) || ''
>>>>>>> a871a454
}

function getGppgleTtsType(selectLanguage: Language): string {
  switch (selectLanguage) {
<<<<<<< HEAD
    case 'JP':
      return 'ja-JP-Standard-B'
    case 'EN':
      return 'en-US-Neural2-F'
    case 'ZH':
=======
    case 'ja':
      return 'ja-JP-Standard-B'
    case 'en':
      return 'en-US-Neural2-F'
    case 'zh':
>>>>>>> a871a454
      return 'cmn-TW-Standard-A'
    default:
      return 'en-US-Neural2-F'
  }
}

export const speakCharacter = createSpeakCharacter()

export const fetchAudio = async (
  talk: Talk,
  apiKey: string
): Promise<ArrayBuffer> => {
  const ttsVoice = await synthesizeVoiceApi(
    talk.message,
    talk.speakerX,
    talk.speakerY,
    talk.style,
    apiKey
  )
  const url = ttsVoice.audio

  if (url == null) {
    throw new Error('Something went wrong')
  }

  const resAudio = await fetch(url)
  const buffer = await resAudio.arrayBuffer()
  return buffer
}

export const fetchAudioVoiceVox = async (
  talk: Talk,
  speaker: string
): Promise<ArrayBuffer> => {
  console.log('speakerId:', speaker)
  const ttsQueryResponse = await fetch(
    VOICE_VOX_API_URL +
      '/audio_query?speaker=' +
      speaker +
      '&text=' +
      encodeURIComponent(talk.message),
    {
      method: 'POST',
    }
  )
  if (!ttsQueryResponse.ok) {
    throw new Error('Failed to fetch TTS query.')
  }
  const ttsQueryJson = await ttsQueryResponse.json()

  ttsQueryJson['speedScale'] = 1.1
  const synthesisResponse = await fetch(
    VOICE_VOX_API_URL + '/synthesis?speaker=' + speaker,
    {
      method: 'POST',
      headers: {
        'Content-Type': 'application/json',
        'Transfer-Encoding': 'chunked',
      },
      body: JSON.stringify(ttsQueryJson),
    }
  )
  if (!synthesisResponse.ok) {
    throw new Error('Failed to fetch TTS synthesis result.')
  }
  const blob = await synthesisResponse.blob()
  const buffer = await blob.arrayBuffer()
  return buffer
}

export const fetchAudioGoogle = async (
  talk: Talk,
  ttsType: string
): Promise<ArrayBuffer> => {
  const ttsVoice = await synthesizeVoiceGoogleApi(talk.message, ttsType)
  const uint8Array = new Uint8Array(ttsVoice.audio.data)
  const arrayBuffer: ArrayBuffer = uint8Array.buffer

  return arrayBuffer
}

export const fetchAudioStyleBertVITS2 = async (
  talk: Talk,
  stylebertvits2ServerUrl: string,
  stylebertvits2ModelId: string,
  stylebertvits2Style: string,
  selectLanguage: Language
): Promise<ArrayBuffer> => {
  const ttsVoice = await synthesizeStyleBertVITS2Api(
    talk.message,
    stylebertvits2ServerUrl,
    stylebertvits2ModelId,
    stylebertvits2Style,
    selectLanguage
  )
  return ttsVoice
}

<<<<<<< HEAD
export const testVoice = async (viewer: Viewer, voicevoxSpeaker: string) => {
=======
export const testVoice = async (voicevoxSpeaker: string) => {
>>>>>>> a871a454
  const talk: Talk = {
    message: 'ボイスボックスを使用します',
    speakerX: 0,
    speakerY: 0,
    style: 'talk',
  }
  const buffer = await fetchAudioVoiceVox(talk, voicevoxSpeaker).catch(
    () => null
  )
  if (buffer) {
    const screenplay: Screenplay = {
      expression: 'neutral',
      talk: talk,
    }
<<<<<<< HEAD
    await viewer.model?.speak(buffer, screenplay)
=======
    const hs = homeStore.getState()
    await hs.viewer.model?.speak(buffer, screenplay)
>>>>>>> a871a454
  }
}

export const fetchAudioVoiceGSVIApi = async (
  talk: Talk,
  url: string,
  character: string,
  batchsize: number,
  speed: number
): Promise<ArrayBuffer> => {
  const style = talk.style !== 'talk' ? talk.style : 'default'
  const response = await fetch(url, {
    method: 'POST',
    headers: {
      'Content-Type': 'application/json',
    },
    body: JSON.stringify({
      character: character,
      emotion: style,
      text: talk.message,
      batch_size: batchsize,
      speed: speed.toString(),
      stream: true,
    }),
  })

  if (!response.ok) {
    throw new Error('Failed to fetch TTS audio.')
  }

  const blob = await response.blob()
  const buffer = await blob.arrayBuffer()
  return buffer
}

export const fetchAudioElevenlabs = async (
  talk: Talk,
  apiKey: string,
  voiceId: string,
<<<<<<< HEAD
  language: string
=======
  language: Language
>>>>>>> a871a454
): Promise<ArrayBuffer> => {
  const ttsVoice = await synthesizeVoiceElevenlabsApi(
    apiKey,
    talk.message,
    voiceId,
    language
  )

  // const uint8Array = new Uint8Array(ttsVoice.audio);
  const arrayBuffer: ArrayBuffer = ttsVoice.audio.buffer

  return arrayBuffer
}<|MERGE_RESOLUTION|>--- conflicted
+++ resolved
@@ -1,13 +1,3 @@
-<<<<<<< HEAD
-import { wait } from '@/utils/wait'
-import { synthesizeVoiceApi } from './synthesizeVoice'
-import { synthesizeVoiceGoogleApi } from './synthesizeVoiceGoogle'
-import { synthesizeStyleBertVITS2Api } from './synthesizeStyleBertVITS2'
-import { Viewer } from '../vrmViewer/viewer'
-import { Screenplay, Talk } from './messages'
-import englishToJapanese from '@/utils/englishToJapanese.json'
-import { synthesizeVoiceElevenlabsApi } from './synthesizeVoiceElevenlabs'
-=======
 import { Language } from '@/features/constants/settings'
 import homeStore from '@/features/stores/home'
 import settingsStore from '@/features/stores/settings'
@@ -18,7 +8,6 @@
 import { synthesizeVoiceApi } from './synthesizeVoice'
 import { synthesizeVoiceElevenlabsApi } from './synthesizeVoiceElevenlabs'
 import { synthesizeVoiceGoogleApi } from './synthesizeVoiceGoogle'
->>>>>>> a871a454
 
 interface EnglishToJapanese {
   [key: string]: string
@@ -38,16 +27,10 @@
     onStart?: () => void,
     onComplete?: () => void
   ) => {
-<<<<<<< HEAD
-    onStart?.()
-
-    if (changeEnglishToJapanese && selectLanguage === 'JP') {
-=======
     const ss = settingsStore.getState()
     onStart?.()
 
     if (ss.changeEnglishToJapanese && ss.selectLanguage === 'ja') {
->>>>>>> a871a454
       // 英単語を日本語で読み上げる
       screenplay.talk.message = convertEnglishToJapaneseReading(
         screenplay.talk.message
@@ -60,21 +43,6 @@
         await wait(1000 - (now - lastTime))
       }
       let buffer
-<<<<<<< HEAD
-      if (selectVoice == 'koeiromap') {
-        buffer = await fetchAudio(screenplay.talk, koeiroApiKey).catch(
-          () => null
-        )
-      } else if (selectVoice == 'voicevox') {
-        buffer = await fetchAudioVoiceVox(
-          screenplay.talk,
-          voicevoxSpeaker
-        ).catch(() => null)
-      } else if (selectVoice == 'google') {
-        const googleTtsTypeByLang = getGoogleTtsType(
-          googleTtsType,
-          selectLanguage
-=======
       if (ss.selectVoice == 'koeiromap') {
         buffer = await fetchAudio(screenplay.talk, ss.koeiromapKey).catch(
           () => null
@@ -88,36 +56,11 @@
         const googleTtsTypeByLang = getGoogleTtsType(
           ss.googleTtsType,
           ss.selectLanguage
->>>>>>> a871a454
         )
         buffer = await fetchAudioGoogle(
           screenplay.talk,
           googleTtsTypeByLang
         ).catch(() => null)
-<<<<<<< HEAD
-      } else if (selectVoice == 'stylebertvits2') {
-        buffer = await fetchAudioStyleBertVITS2(
-          screenplay.talk,
-          stylebertvits2ServerUrl,
-          stylebertvits2ModelId,
-          stylebertvits2Style,
-          selectLanguage
-        ).catch(() => null)
-      } else if (selectVoice == 'gsvitts') {
-        buffer = await fetchAudioVoiceGSVIApi(
-          screenplay.talk,
-          gsviTtsServerUrl,
-          gsviTtsModelId,
-          gsviTtsBatchSize,
-          gsviTtsSpeechRate
-        ).catch(() => null)
-      } else if (selectVoice == 'elevenlabs') {
-        buffer = await fetchAudioElevenlabs(
-          screenplay.talk,
-          elevenlabsApiKey,
-          elevenlabsVoiceId,
-          selectLanguage
-=======
       } else if (ss.selectVoice == 'stylebertvits2') {
         buffer = await fetchAudioStyleBertVITS2(
           screenplay.talk,
@@ -140,7 +83,6 @@
           ss.elevenlabsApiKey,
           ss.elevenlabsVoiceId,
           ss.selectLanguage
->>>>>>> a871a454
         ).catch(() => null)
       }
       lastTime = Date.now()
@@ -153,12 +95,8 @@
         if (!audioBuffer) {
           return
         }
-<<<<<<< HEAD
-        return viewer.model?.speak(audioBuffer, screenplay)
-=======
         const hs = homeStore.getState()
         return hs.viewer.model?.speak(audioBuffer, screenplay)
->>>>>>> a871a454
       }
     )
     prevSpeakPromise.then(() => {
@@ -181,45 +119,19 @@
 
 function getGoogleTtsType(
   googleTtsType: string,
-<<<<<<< HEAD
-  selectLanguage: string
-): string {
-  if (googleTtsType && googleTtsType !== '') {
-    return googleTtsType
-  }
-
-  const storedData = window.localStorage.getItem('chatVRMParams')
-  if (storedData) {
-    const params = JSON.parse(storedData)
-    const langCode = params.selectLanguage
-    if (langCode) {
-      return getGppgleTtsType(langCode) || ''
-    }
-  }
-  return ''
-=======
   selectLanguage: Language
 ): string {
   if (googleTtsType) return googleTtsType
   return getGppgleTtsType(selectLanguage) || ''
->>>>>>> a871a454
 }
 
 function getGppgleTtsType(selectLanguage: Language): string {
   switch (selectLanguage) {
-<<<<<<< HEAD
-    case 'JP':
-      return 'ja-JP-Standard-B'
-    case 'EN':
-      return 'en-US-Neural2-F'
-    case 'ZH':
-=======
     case 'ja':
       return 'ja-JP-Standard-B'
     case 'en':
       return 'en-US-Neural2-F'
     case 'zh':
->>>>>>> a871a454
       return 'cmn-TW-Standard-A'
     default:
       return 'en-US-Neural2-F'
@@ -318,11 +230,7 @@
   return ttsVoice
 }
 
-<<<<<<< HEAD
-export const testVoice = async (viewer: Viewer, voicevoxSpeaker: string) => {
-=======
 export const testVoice = async (voicevoxSpeaker: string) => {
->>>>>>> a871a454
   const talk: Talk = {
     message: 'ボイスボックスを使用します',
     speakerX: 0,
@@ -337,12 +245,8 @@
       expression: 'neutral',
       talk: talk,
     }
-<<<<<<< HEAD
-    await viewer.model?.speak(buffer, screenplay)
-=======
     const hs = homeStore.getState()
     await hs.viewer.model?.speak(buffer, screenplay)
->>>>>>> a871a454
   }
 }
 
@@ -382,11 +286,7 @@
   talk: Talk,
   apiKey: string,
   voiceId: string,
-<<<<<<< HEAD
-  language: string
-=======
   language: Language
->>>>>>> a871a454
 ): Promise<ArrayBuffer> => {
   const ttsVoice = await synthesizeVoiceElevenlabsApi(
     apiKey,
