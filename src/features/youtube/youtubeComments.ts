--- conflicted
+++ resolved
@@ -1,8 +1,5 @@
 import { Message } from '@/features/messages/messages'
-<<<<<<< HEAD
-=======
 import settingsStore from '@/features/stores/settings'
->>>>>>> a871a454
 import {
   getBestComment,
   getMessagesForSleep,
@@ -111,41 +108,25 @@
 ): Promise<void> => {
   try {
     const liveChatId = await getLiveChatId(liveId, youtubeKey)
-<<<<<<< HEAD
-=======
     const ss = settingsStore.getState()
->>>>>>> a871a454
 
     if (liveChatId) {
       // 会話の継続が必要かどうかを確認
       if (
         !youtubeSleepMode &&
         youtubeContinuationCount < 1 &&
-<<<<<<< HEAD
-        conversationContinuityMode
-=======
         ss.conversationContinuityMode
->>>>>>> a871a454
       ) {
         const isContinuationNeeded =
           await checkIfResponseContinuationIsRequired(
             messages,
             aiApiKey,
-<<<<<<< HEAD
-            selectAIService,
-            selectAIModel
-          )
-        if (isContinuationNeeded) {
-          const continuationMessage = await getMessagesForContinuation(
-            systemPrompt,
-=======
             ss.selectAIService,
             ss.selectAIModel
           )
         if (isContinuationNeeded) {
           const continuationMessage = await getMessagesForContinuation(
             ss.systemPrompt,
->>>>>>> a871a454
             messages
           )
           preProcessAIResponse(continuationMessage)
@@ -170,23 +151,14 @@
         setYoutubeNoCommentCount(0)
         setYoutubeSleepMode(false)
         let selectedComment = ''
-<<<<<<< HEAD
-        if (conversationContinuityMode) {
-=======
         if (ss.conversationContinuityMode) {
->>>>>>> a871a454
           if (youtubeComments.length > 1) {
             selectedComment = await getBestComment(
               messages,
               youtubeComments,
               aiApiKey,
-<<<<<<< HEAD
-              selectAIService,
-              selectAIModel
-=======
               ss.selectAIService,
               ss.selectAIModel
->>>>>>> a871a454
             )
           } else {
             selectedComment = youtubeComments[0].userComment
@@ -201,22 +173,14 @@
         handleSendChat(selectedComment)
       } else {
         const noCommentCount = youtubeNoCommentCount + 1
-<<<<<<< HEAD
-        if (conversationContinuityMode) {
-=======
         if (ss.conversationContinuityMode) {
->>>>>>> a871a454
           if (
             noCommentCount < 3 ||
             (3 < noCommentCount && noCommentCount < 6)
           ) {
             // 会話の続きを生成
             const continuationMessage = await getMessagesForContinuation(
-<<<<<<< HEAD
-              systemPrompt,
-=======
               ss.systemPrompt,
->>>>>>> a871a454
               messages
             )
             preProcessAIResponse(continuationMessage)
@@ -225,21 +189,12 @@
             const anotherTopic = await getAnotherTopic(
               messages,
               aiApiKey,
-<<<<<<< HEAD
-              selectAIService,
-              selectAIModel
-            )
-            console.log('anotherTopic:', anotherTopic)
-            const newTopicMessage = await getMessagesForNewTopic(
-              systemPrompt,
-=======
               ss.selectAIService,
               ss.selectAIModel
             )
             console.log('anotherTopic:', anotherTopic)
             const newTopicMessage = await getMessagesForNewTopic(
               ss.systemPrompt,
->>>>>>> a871a454
               messages,
               anotherTopic
             )
@@ -247,11 +202,7 @@
           } else if (noCommentCount === 6) {
             // スリープモードにする
             const messagesForSleep = await getMessagesForSleep(
-<<<<<<< HEAD
-              systemPrompt,
-=======
               ss.systemPrompt,
->>>>>>> a871a454
               messages
             )
             preProcessAIResponse(messagesForSleep)
