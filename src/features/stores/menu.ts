import { create } from 'zustand'

interface MenuState {
  showWebcam: boolean
<<<<<<< HEAD
=======
  showCapture: boolean
  showControlPanel: boolean
>>>>>>> ae0d5293
  fileInput: HTMLInputElement | null
  bgFileInput: HTMLInputElement | null
  slideVisible: boolean
}

const menuStore = create<MenuState>((set, get) => ({
  showWebcam: false,
<<<<<<< HEAD
=======
  showCapture: false,
  showControlPanel: true,
>>>>>>> ae0d5293
  fileInput: null,
  bgFileInput: null,
  slideVisible: true,
}))
export default menuStore<|MERGE_RESOLUTION|>--- conflicted
+++ resolved
@@ -2,11 +2,7 @@
 
 interface MenuState {
   showWebcam: boolean
-<<<<<<< HEAD
-=======
   showCapture: boolean
-  showControlPanel: boolean
->>>>>>> ae0d5293
   fileInput: HTMLInputElement | null
   bgFileInput: HTMLInputElement | null
   slideVisible: boolean
@@ -14,11 +10,7 @@
 
 const menuStore = create<MenuState>((set, get) => ({
   showWebcam: false,
-<<<<<<< HEAD
-=======
   showCapture: false,
-  showControlPanel: true,
->>>>>>> ae0d5293
   fileInput: null,
   bgFileInput: null,
   slideVisible: true,
