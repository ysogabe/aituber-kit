import { create } from 'zustand'
import { persist } from 'zustand/middleware'

import { Message } from '@/features/messages/messages'
import { Viewer } from '../vrmViewer/viewer'

export interface PersistedState {
  userOnboarded: boolean
  chatLog: Message[]
  showIntroduction: boolean
}

export interface TransientState {
  viewer: Viewer
  assistantMessage: string
  slideMessages: string[]
  chatProcessing: boolean
  chatProcessingCount: number
  incrementChatProcessingCount: () => void
  decrementChatProcessingCount: () => void
  backgroundImageUrl: string
  modalImage: string
  triggerShutter: boolean
  webcamStatus: boolean
  captureStatus: boolean
  ws: WebSocket | null
  wsStreaming: boolean
}

export type HomeState = PersistedState & TransientState

const homeStore = create<HomeState>()(
  persist(
    (set, get) => ({
      // persisted states
      userOnboarded: false,
      chatLog: [],
      showIntroduction:
        process.env.NEXT_PUBLIC_SHOW_INTRODUCTION === 'true'
          ? true
          : process.env.NEXT_PUBLIC_SHOW_INTRODUCTION === 'false'
            ? false
            : true,
      assistantMessage: '',

      // transient states
      viewer: new Viewer(),
      slideMessages: [],
      chatProcessing: false,
      chatProcessingCount: 0,
      incrementChatProcessingCount: () => {
        set(({ chatProcessingCount }) => ({
          chatProcessingCount: chatProcessingCount + 1,
        }))
      },
      decrementChatProcessingCount: () => {
        set(({ chatProcessingCount }) => ({
          chatProcessingCount: chatProcessingCount - 1,
        }))
      },
      backgroundImageUrl:
        process.env.NEXT_PUBLIC_BACKGROUND_IMAGE_PATH ?? '/bg-c.png',
      modalImage: '',
      triggerShutter: false,
      webcamStatus: false,
      captureStatus: false,
      ws: null,
      wsStreaming: false,
    }),
    {
      name: 'aitube-kit-home',
<<<<<<< HEAD
      partialize: ({ chatLog, showIntroduction }) => ({
        chatLog,
        showIntroduction,
=======
      partialize: ({ chatLog, dontShowIntroduction }) => ({
        chatLog: chatLog.map((message: Message) => ({
          ...message,
          content:
            typeof message.content === 'string'
              ? message.content
              : message.content[0].text,
        })),
        dontShowIntroduction,
>>>>>>> ae0d5293
      }),
    }
  )
)

export default homeStore<|MERGE_RESOLUTION|>--- conflicted
+++ resolved
@@ -69,12 +69,7 @@
     }),
     {
       name: 'aitube-kit-home',
-<<<<<<< HEAD
       partialize: ({ chatLog, showIntroduction }) => ({
-        chatLog,
-        showIntroduction,
-=======
-      partialize: ({ chatLog, dontShowIntroduction }) => ({
         chatLog: chatLog.map((message: Message) => ({
           ...message,
           content:
@@ -82,8 +77,7 @@
               ? message.content
               : message.content[0].text,
         })),
-        dontShowIntroduction,
->>>>>>> ae0d5293
+        showIntroduction,
       }),
     }
   )
