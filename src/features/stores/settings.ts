--- conflicted
+++ resolved
@@ -121,7 +121,6 @@
       koeiroParam: DEFAULT_PARAM,
       googleTtsType:
         process.env.NEXT_PUBLIC_GOOGLE_TTS_TYPE || 'en-US-Neural2-F',
-<<<<<<< HEAD
       voicevoxSpeaker: process.env.NEXT_PUBLIC_VOICEVOX_SPEAKER || '46',
       voicevoxSpeed:
         parseFloat(process.env.NEXT_PUBLIC_VOICEVOX_SPEED || '1.0') || 1.0,
@@ -132,20 +131,15 @@
       stylebertvits2ServerUrl: '',
       stylebertvits2ModelId:
         process.env.NEXT_PUBLIC_STYLEBERTVITS2_MODEL_ID || '0',
+      stylebertvits2ApiKey: '',
       stylebertvits2Style:
         process.env.NEXT_PUBLIC_STYLEBERTVITS2_STYLE || 'Neutral',
-=======
-      voicevoxSpeaker: '46',
-      voicevoxSpeed: 1.0,
-      voicevoxPitch: 0.0,
-      voicevoxIntonation: 1.0,
-      stylebertvits2ServerUrl: 'http://127.0.0.1:5000',
-      stylebertvits2ApiKey: '',
-      stylebertvits2ModelId: '0',
-      stylebertvits2Style: 'Neutral',
-      stylebertvits2SdpRatio: 0.2,
-      stylebertvits2Length: 1.0,
->>>>>>> ae0d5293
+      stylebertvits2SdpRatio:
+        parseFloat(process.env.NEXT_PUBLIC_STYLEBERTVITS2_SDP_RATIO || '0.2') ||
+        0.2,
+      stylebertvits2Length:
+        parseFloat(process.env.NEXT_PUBLIC_STYLEBERTVITS2_LENGTH || '1.0') ||
+        1.0,
       gsviTtsServerUrl:
         process.env.NEXT_PUBLIC_GSVI_TTS_URL || 'http://127.0.0.1:5000/tts',
       gsviTtsModelId: process.env.NEXT_PUBLIC_GSVI_TTS_MODEL_ID || '0',
