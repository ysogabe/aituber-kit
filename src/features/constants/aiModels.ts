import { AIService } from './settings'

/**
 * モデルの属性定義
 */
interface ModelInfo {
  /** モデル名 */
  name: string
  /** マルチモーダル対応かどうか */
  multiModal?: boolean
  /** デフォルトモデルかどうか */
  isDefault?: boolean
}

/**
 * 各AIサービスのモデル定義（属性付き）
 */
const modelDefinitions: Record<AIService, ModelInfo[]> = {
  openai: [
    { name: 'gpt-4.1', multiModal: true, isDefault: true },
    { name: 'gpt-4.1-mini', multiModal: true },
    { name: 'gpt-4.1-nano', multiModal: true },
    { name: 'gpt-4o', multiModal: true },
    { name: 'gpt-4o-mini', multiModal: true },
    { name: 'o1', multiModal: true },
    { name: 'o1-mini', multiModal: true },
    { name: 'o1-preview' },
    { name: 'o3-mini' },
    { name: 'o3', multiModal: true },
    { name: 'o4-mini', multiModal: true },
    { name: 'chatgpt-4o-latest', multiModal: true },
  ],
  anthropic: [
    { name: 'claude-4-opus-20250514', multiModal: true },
    { name: 'claude-4-sonnet-20250514', multiModal: true },
    { name: 'claude-3-7-sonnet-20250219', multiModal: true },
    { name: 'claude-3-5-sonnet-20241022', multiModal: true, isDefault: true },
    { name: 'claude-3-5-sonnet-20240620', multiModal: true },
    { name: 'claude-3-5-haiku-20241022', multiModal: true },
  ],
  google: [
    { name: 'gemini-2.5-pro-preview-05-06', multiModal: true },
    { name: 'gemini-2.5-flash-preview-04-17', multiModal: true },
    { name: 'gemini-2.5-pro-exp-03-25', multiModal: true },
    { name: 'gemini-2.0-flash', multiModal: true },
    { name: 'gemini-1.5-pro', multiModal: true },
    { name: 'gemini-1.5-pro-latest', multiModal: true },
    { name: 'gemini-1.5-flash', multiModal: true },
    { name: 'gemini-1.5-flash-latest', multiModal: true, isDefault: true },
    { name: 'gemini-1.5-flash-8b', multiModal: true },
    { name: 'gemini-1.5-flash-8b-latest', multiModal: true },
  ],
  azure: [],
  xai: [
    { name: 'grok-3', isDefault: true },
    { name: 'grok-3-fast' },
    { name: 'grok-3-mini' },
    { name: 'grok-3-mini-fast' },
    { name: 'grok-2-1212' },
    { name: 'grok-2-vision-1212', multiModal: true },
  ],
  groq: [
    { name: 'meta-llama/llama-4-scout-17b-16e-instruct', multiModal: true },
    { name: 'gemma2-9b-it' },
    { name: 'llama-3.3-70b-versatile' },
    { name: 'llama-3.1-8b-instant' },
    { name: 'llama-guard-3-8b' },
    { name: 'llama3-70b-8192' },
    { name: 'llama3-8b-8192' },
    { name: 'mixtral-8x7b-32768' },
    { name: 'qwen-qwq-32b' },
    { name: 'mistral-saba-24b' },
    { name: 'qwen-2.5-32b' },
    { name: 'deepseek-r1-distill-qwen-32b' },
    { name: 'deepseek-r1-distill-llama-70b' },
  ],
  cohere: [
    { name: 'command-a-03-2025' },
    { name: 'command-r-plus' },
    { name: 'command-r' },
    { name: 'command' },
    { name: 'command-light' },
  ],
  mistralai: [
    { name: 'pixtral-large-latest', multiModal: true },
    { name: 'mistral-large-latest' },
    { name: 'mistral-small-latest' },
    { name: 'ministral-3b-latest' },
    { name: 'ministral-8b-latest' },
    { name: 'pixtral-12b-2409', multiModal: true },
  ],
  perplexity: [
    { name: 'sonar-pro' },
    { name: 'sonar' },
    { name: 'sonar-deep-research' },
  ],
  fireworks: [
    { name: 'accounts/fireworks/models/deepseek-r1' },
    { name: 'accounts/fireworks/models/deepseek-v3' },
    { name: 'accounts/fireworks/models/llama-v3p1-405b-instruct' },
    { name: 'accounts/fireworks/models/llama-v3p1-8b-instruct' },
    { name: 'accounts/fireworks/models/llama-v3p2-3b-instruct' },
    { name: 'accounts/fireworks/models/llama-v3p3-70b-instruct' },
    { name: 'accounts/fireworks/models/mixtral-8x7b-instruct-hf' },
    { name: 'accounts/fireworks/models/mixtral-8x22b-instruct' },
    { name: 'accounts/fireworks/models/qwen2p5-coder-32b-instruct' },
    {
      name: 'accounts/fireworks/models/llama-v3p2-11b-vision-instruct',
      multiModal: true,
    },
    { name: 'accounts/fireworks/models/yi-large' },
  ],
  deepseek: [{ name: 'deepseek-chat' }, { name: 'deepseek-reasoner' }],
  openrouter: [],
  lmstudio: [],
  ollama: [],
  dify: [],
  'custom-api': [],
}

/**
 * 各AIサービスのモデル一覧（従来の形式との互換性のため）
 */
export const aiModels: Record<AIService, string[]> = Object.fromEntries(
  Object.entries(modelDefinitions).map(([service, models]) => [
    service,
    models.map((model) => model.name),
  ])
) as Record<AIService, string[]>

/**
 * 各AIサービスのデフォルトモデル
 */
export const defaultModels: Record<
  AIService | 'openaiAudio' | 'openaiRealtime',
  string
> = {
  ...Object.fromEntries(
    Object.entries(modelDefinitions).map(([service, models]) => [
      service,
      models.find((model) => model.isDefault)?.name || '',
    ])
  ),
  openaiAudio: 'gpt-4o-audio-preview-2024-10-01',
  openaiRealtime: 'gpt-4o-realtime-preview-2024-10-01',
} as Record<AIService | 'openaiAudio' | 'openaiRealtime', string>

/**
 * マルチモーダル対応モデル一覧
 */
export const multiModalModels: Record<AIService, string[]> = Object.fromEntries(
  Object.entries(modelDefinitions).map(([service, models]) => [
    service,
    models.filter((model) => model.multiModal).map((model) => model.name),
  ])
) as Record<AIService, string[]>

/**
 * 特定のAIサービスのデフォルトモデルを取得する（openaiAudio, openaiRealtime も対応）
 * @param service AIサービス名、または 'openaiAudio'/'openaiRealtime'
 * @returns デフォルトモデル
 */
export function getSpecificDefaultModel(
  service: AIService | 'openaiAudio' | 'openaiRealtime'
): string {
  return defaultModels[service] || ''
}

/**
 * AIサービス名からデフォルトモデルを取得する
 * @param service AIサービス名
 * @returns デフォルトモデル
 */
export function getDefaultModel(service: AIService): string {
  return defaultModels[service] || ''
}

/**
 * AIサービス名からモデル一覧を取得する
 * @param service AIサービス名
 * @returns モデル一覧
 */
export function getModels(service: AIService): string[] {
  return aiModels[service] || []
}

/**
 * AIサービス名からマルチモーダル対応モデル一覧を取得する
 * @param service AIサービス名
 * @returns マルチモーダル対応モデル一覧
 */
export function getMultiModalModels(service: AIService): string[] {
  return multiModalModels[service] || []
}

/**
 * OpenAIのリアルタイムAPIモードで使用するモデル一覧
 */
export const openAIRealtimeModels = [
  'gpt-4o-realtime-preview-2024-10-01',
  'gpt-4o-realtime-preview-2024-12-17',
  'gpt-4o-mini-realtime-preview-2024-12-17',
] as const

/**
 * OpenAIのオーディオAPIモードで使用するモデル一覧
 */
export const openAIAudioModels = [
  'gpt-4o-audio-preview-2024-10-01',
  'gpt-4o-audio-preview-2024-12-17',
  'gpt-4o-mini-audio-preview-2024-12-17',
] as const

/**
 * OpenAIのリアルタイムAPIモデル一覧を取得する
 * @returns OpenAIのリアルタイムAPIモデル一覧
 */
export function getOpenAIRealtimeModels(): string[] {
  return [...openAIRealtimeModels]
}

/**
 * OpenAIのオーディオAPIモデル一覧を取得する
 * @returns OpenAIのオーディオAPIモデル一覧
 */
export function getOpenAIAudioModels(): string[] {
  return [...openAIAudioModels]
}

/**
 * OpenAIのWhisper(音声認識)用モデル一覧
 */
export const openAIWhisperModels = [
  'whisper-1',
  'gpt-4o-transcribe',
  'gpt-4o-mini-transcribe',
] as const

/**
 * OpenAIのWhisperモデル一覧を取得する
 */
export function getOpenAIWhisperModels(): string[] {
  return [...openAIWhisperModels]
}

/**
 * OpenAIのTTS(音声合成)用モデル一覧
 */
export const openAITTSModels = ['tts-1', 'tts-1-hd', 'gpt-4o-mini-tts'] as const

/**
 * OpenAIのTTSモデル一覧を取得する
 */
export function getOpenAITTSModels(): string[] {
  return [...openAITTSModels]
}

/**
<<<<<<< HEAD
 * マルチモーダル対応モデル一覧
 * 各AIサービスで画像入力に対応しているモデルを定義
 */
export const multiModalModels: Partial<Record<AIService, string[]>> = {
  openai: [
    'chatgpt-4o-latest',
    'gpt-4o-mini-2024-07-18',
    'gpt-4o-2024-11-20',
    'gpt-4.5-preview-2025-02-27',
    'gpt-4.1-nano-2025-04-14',
    'gpt-4.1-mini-2025-04-14',
    'gpt-4.1-2025-04-14',
  ],
  anthropic: [
    'claude-3-opus-20240229',
    'claude-3-7-sonnet-20250219',
    'claude-3-5-sonnet-20241022',
    'claude-3-5-haiku-20241022',
  ],
  google: [
    'gemini-2.0-flash-001',
    'gemini-1.5-flash-latest',
    'gemini-1.5-flash-8b-latest',
    'gemini-1.5-pro-latest',
  ],
  azure: [], // Azure models depend on deployment, so we treat all as potential multimodal
}

/**
 * 指定されたAIサービスとモデルがマルチモーダル対応かどうかを判定する
 * @param service AIサービス名
 * @param model モデル名
 * @returns マルチモーダル対応の場合true
 */
export function isMultiModalModel(service: AIService, model: string): boolean {
  const serviceModels = multiModalModels[service]
  if (!serviceModels) return false
  
  // Azure の場合は、サービス自体がマルチモーダル対応サービスリストに含まれていればtrueとする
  if (service === 'azure') return true
  
  // OpenAIのリアルタイムAPIモデルとオーディオAPIモデルも画像入力に対応している
  if (service === 'openai') {
    if (openAIRealtimeModels.includes(model as any) || openAIAudioModels.includes(model as any)) {
      return true
    }
  }
  
  return serviceModels.includes(model)
}

/**
 * 指定されたAIサービスのマルチモーダル対応モデル一覧を取得する
 * @param service AIサービス名
 * @returns マルチモーダル対応モデル一覧
 */
export function getMultiModalModels(service: AIService): string[] {
  return multiModalModels[service] || []
}
=======
 * モデルがマルチモーダル対応かどうかを判定する
 * @param service AIサービス名
 * @param model モデル名
 * @returns マルチモーダル対応の場合はtrue
 */
export function isMultiModalModel(service: AIService, model: string): boolean {
  return multiModalModels[service]?.includes(model) || false
}

export const googleSearchGroundingModels = [
  'gemini-1.5-flash-latest',
  'gemini-1.5-pro-latest',
  'gemini-1.5-flash-8b-latest',
] as const
>>>>>>> b4a3d32b
<|MERGE_RESOLUTION|>--- conflicted
+++ resolved
@@ -256,67 +256,6 @@
 }
 
 /**
-<<<<<<< HEAD
- * マルチモーダル対応モデル一覧
- * 各AIサービスで画像入力に対応しているモデルを定義
- */
-export const multiModalModels: Partial<Record<AIService, string[]>> = {
-  openai: [
-    'chatgpt-4o-latest',
-    'gpt-4o-mini-2024-07-18',
-    'gpt-4o-2024-11-20',
-    'gpt-4.5-preview-2025-02-27',
-    'gpt-4.1-nano-2025-04-14',
-    'gpt-4.1-mini-2025-04-14',
-    'gpt-4.1-2025-04-14',
-  ],
-  anthropic: [
-    'claude-3-opus-20240229',
-    'claude-3-7-sonnet-20250219',
-    'claude-3-5-sonnet-20241022',
-    'claude-3-5-haiku-20241022',
-  ],
-  google: [
-    'gemini-2.0-flash-001',
-    'gemini-1.5-flash-latest',
-    'gemini-1.5-flash-8b-latest',
-    'gemini-1.5-pro-latest',
-  ],
-  azure: [], // Azure models depend on deployment, so we treat all as potential multimodal
-}
-
-/**
- * 指定されたAIサービスとモデルがマルチモーダル対応かどうかを判定する
- * @param service AIサービス名
- * @param model モデル名
- * @returns マルチモーダル対応の場合true
- */
-export function isMultiModalModel(service: AIService, model: string): boolean {
-  const serviceModels = multiModalModels[service]
-  if (!serviceModels) return false
-  
-  // Azure の場合は、サービス自体がマルチモーダル対応サービスリストに含まれていればtrueとする
-  if (service === 'azure') return true
-  
-  // OpenAIのリアルタイムAPIモデルとオーディオAPIモデルも画像入力に対応している
-  if (service === 'openai') {
-    if (openAIRealtimeModels.includes(model as any) || openAIAudioModels.includes(model as any)) {
-      return true
-    }
-  }
-  
-  return serviceModels.includes(model)
-}
-
-/**
- * 指定されたAIサービスのマルチモーダル対応モデル一覧を取得する
- * @param service AIサービス名
- * @returns マルチモーダル対応モデル一覧
- */
-export function getMultiModalModels(service: AIService): string[] {
-  return multiModalModels[service] || []
-}
-=======
  * モデルがマルチモーダル対応かどうかを判定する
  * @param service AIサービス名
  * @param model モデル名
@@ -330,5 +269,4 @@
   'gemini-1.5-flash-latest',
   'gemini-1.5-pro-latest',
   'gemini-1.5-flash-8b-latest',
-] as const
->>>>>>> b4a3d32b
+] as const